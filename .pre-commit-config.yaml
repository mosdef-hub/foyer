ci:
    autofix_commit_msg: |
        [pre-commit.ci] auto fixes from pre-commit.com hooks
        for more information, see https://pre-commit.ci
    autofix_prs: true
    autoupdate_commit_msg: '[pre-commit.ci] pre-commit autoupdate'
    autoupdate_schedule: weekly
    skip: []
    submodules: false
repos:
- repo: https://github.com/astral-sh/ruff-pre-commit
  # Ruff version.
<<<<<<< HEAD
  rev: v0.14.8
=======
  rev: v0.14.9
>>>>>>> b607e867
  hooks:
    # Run the linter.
    - id: ruff
      args: [--line-length=80, --fix]
    # Run the formatter.
    - id: ruff-format
- repo: https://github.com/pre-commit/pre-commit-hooks
  rev: v6.0.0
  hooks:
    - id: check-yaml
    - id: end-of-file-fixer
    - id: trailing-whitespace
      exclude: 'setup.cfg|foyer/tests/files/.*'
- repo: https://github.com/pycqa/isort
  rev: 7.0.0
  hooks:
    - id: isort
      name: isort (python)
      args: [--profile=black, --line-length=80]
      exclude: "foyer/tests/files/.*"<|MERGE_RESOLUTION|>--- conflicted
+++ resolved
@@ -10,11 +10,7 @@
 repos:
 - repo: https://github.com/astral-sh/ruff-pre-commit
   # Ruff version.
-<<<<<<< HEAD
-  rev: v0.14.8
-=======
   rev: v0.14.9
->>>>>>> b607e867
   hooks:
     # Run the linter.
     - id: ruff
