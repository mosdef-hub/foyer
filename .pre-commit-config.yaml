ci:
    autofix_commit_msg: |
        [pre-commit.ci] auto fixes from pre-commit.com hooks
        for more information, see https://pre-commit.ci
    autofix_prs: true
    autoupdate_commit_msg: '[pre-commit.ci] pre-commit autoupdate'
    autoupdate_schedule: weekly
    skip: []
    submodules: false
repos:
- repo: https://github.com/astral-sh/ruff-pre-commit
  # Ruff version.
  rev: v0.5.4
  hooks:
    # Run the linter.
    - id: ruff
      args: [--line-length=80, --fix]
    # Run the formatter.
    - id: ruff-format
- repo: https://github.com/pre-commit/pre-commit-hooks
  rev: v4.6.0
  hooks:
    - id: check-yaml
    - id: end-of-file-fixer
    - id: trailing-whitespace
<<<<<<< HEAD
      exclude: 'setup.cfg|foyer/tests/files/.*'

=======
      exclude: 'setup.cfg'
- repo: https://github.com/psf/black
  rev: 24.8.0
  hooks:
    - id: black
      args: [--line-length=80]
>>>>>>> be848bd0
- repo: https://github.com/pycqa/isort
  rev: 5.13.2
  hooks:
    - id: isort
      name: isort (python)
      args: [--profile=black, --line-length=80]
      exclude: "foyer/tests/files/.*"<|MERGE_RESOLUTION|>--- conflicted
+++ resolved
@@ -23,17 +23,7 @@
     - id: check-yaml
     - id: end-of-file-fixer
     - id: trailing-whitespace
-<<<<<<< HEAD
       exclude: 'setup.cfg|foyer/tests/files/.*'
-
-=======
-      exclude: 'setup.cfg'
-- repo: https://github.com/psf/black
-  rev: 24.8.0
-  hooks:
-    - id: black
-      args: [--line-length=80]
->>>>>>> be848bd0
 - repo: https://github.com/pycqa/isort
   rev: 5.13.2
   hooks:
