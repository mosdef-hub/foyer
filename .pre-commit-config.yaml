ci:
    autofix_commit_msg: |
        [pre-commit.ci] auto fixes from pre-commit.com hooks
        for more information, see https://pre-commit.ci
    autofix_prs: true
    autoupdate_commit_msg: '[pre-commit.ci] pre-commit autoupdate'
    autoupdate_schedule: weekly
    skip: []
    submodules: false
repos:
- repo: https://github.com/astral-sh/ruff-pre-commit
  # Ruff version.
<<<<<<< HEAD
  rev: v0.14.7
=======
  rev: v0.14.8
>>>>>>> 6b87248d
  hooks:
    # Run the linter.
    - id: ruff
      args: [--line-length=80, --fix]
    # Run the formatter.
    - id: ruff-format
- repo: https://github.com/pre-commit/pre-commit-hooks
  rev: v6.0.0
  hooks:
    - id: check-yaml
    - id: end-of-file-fixer
    - id: trailing-whitespace
      exclude: 'setup.cfg|foyer/tests/files/.*'
- repo: https://github.com/pycqa/isort
  rev: 7.0.0
  hooks:
    - id: isort
      name: isort (python)
      args: [--profile=black, --line-length=80]
      exclude: "foyer/tests/files/.*"<|MERGE_RESOLUTION|>--- conflicted
+++ resolved
@@ -10,11 +10,7 @@
 repos:
 - repo: https://github.com/astral-sh/ruff-pre-commit
   # Ruff version.
-<<<<<<< HEAD
-  rev: v0.14.7
-=======
   rev: v0.14.8
->>>>>>> 6b87248d
   hooks:
     # Run the linter.
     - id: ruff
