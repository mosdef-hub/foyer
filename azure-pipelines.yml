--- conflicted
+++ resolved
@@ -54,12 +54,6 @@
 
           - bash: |
               conda config --set always_yes yes --set changeps1 no
-<<<<<<< HEAD
-              conda config --add channels janschulz
-              conda config --add channels conda-forge
-              conda config --add channels mosdef
-=======
->>>>>>> b0ed24a8
             displayName: Add relavent Channels
           - bash: |
               sed -i -E 's/python.*$/python='$(python.version)'/' environment-dev.yml
@@ -94,11 +88,6 @@
 
           - script: |
               conda config --set always_yes yes --set changeps1 no
-<<<<<<< HEAD
-              conda config --add channels conda-forge
-              conda config --add channels mosdef
-=======
->>>>>>> b0ed24a8
             displayName: Add Relevent Channels
 
           - script: |
@@ -125,18 +114,7 @@
 
           - bash: |
               conda config --set always_yes yes --set changeps1 no
-<<<<<<< HEAD
-              conda config --add channels conda-forge
-              conda config --add channels mosdef
-              conda create -n  bleeding-test-environment python=3.7 --file requirements-dev.txt
-              source activate bleeding-test-environment
-            displayName: Create a new bleeding test environment
-
-          - bash: |
-              source activate bleeding-test-environment
-=======
               pip install conda-merge
->>>>>>> b0ed24a8
               git clone https://github.com/mosdef-hub/mbuild.git
               conda-merge environment-dev.yml mbuild/environment-dev.yml > combine.yml
               sed -iE 's/python.*$/python=3.7/' combine.yml
