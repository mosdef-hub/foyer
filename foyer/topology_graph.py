--- conflicted
+++ resolved
@@ -1,9 +1,6 @@
 """Module to represent chemical systems as graph structures."""
-<<<<<<< HEAD
 import enum
-=======
 from typing import TYPE_CHECKING, Optional
->>>>>>> 882fd325
 
 import networkx as nx
 from parmed import Structure
@@ -248,7 +245,6 @@
                 symbol=element_symbol,
             )
 
-<<<<<<< HEAD
         bond_type_dict = {
             "Single": BondOrder.SINGLE,
             "Double": BondOrder.DOUBLE,
@@ -256,22 +252,16 @@
             "Aromatic": BondOrder.AROMATIC,
             "Amide": BondOrder.AMIDE,
         }
-        for top_bond in openff_topology.topology_bonds:
-=======
+
         for bond in openff_topology.bonds:
->>>>>>> 882fd325
             atoms_indices = [
                 openff_topology.atom_index(atom) for atom in bond.atoms
             ]
-<<<<<<< HEAD
             top_graph.add_bond(
                 atoms_indices[0],
                 atoms_indices[1],
                 bond_type=bond_type_dict.get(top_bond.type, BondOrder.UNKNOWN),
             )
-=======
-            top_graph.add_bond(*atoms_indices)
->>>>>>> 882fd325
 
         return top_graph
 
