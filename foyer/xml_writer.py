"""Write foyer XMLs from a parametrized structure."""
from __future__ import division

import collections
import warnings

<<<<<<< HEAD
import gmso
import parmed as pmd
=======
import networkx as nx
>>>>>>> 26791e10
import numpy as np
from lxml import etree as ET

from foyer.smarts_graph import SMARTSGraph


def write_foyer(self, filename, forcefield=None, unique=True):
    """Output a Foyer XML from a ParmEd Structure.

    Information from a ParmEd Structure is used to create a Foyer force
    field XML. If the Forcefield used to parameterize the Structure is
    passed to this function through the `forcefield` argument then the
    resulting XML should be able to be used to exacty reproduce the
    parameterization. Otherwise, all topological information will be
    written, but the `AtomTypes` section will be missing information
    (such as SMARTS definitions).

    This function can also be used to output the complete topology for a
    system if the `unique` argument is set to `False`. This can be useful
    for small molecules to be used to test the implementation of a Foyer
    force field XML.

    Additional features to be added include:
    - Documentation (and better standardization) of parameter rounding.
    - Grouping of duplicate parameter definitions by atom class (the current
      implementation considers parameters to be unique if atom `type`
      definitions differ)
    - Sort parameters by atom ids when `unique=False` (currently no sorting
      is performed, this is minor but would make files slightly more readable)

    Parameters
    ----------
    filename : str
        Name of the Foyer XML file to be written
    forcefield : foyer.Forcefield, optional, default=None
        Foyer Forcefield used to parameterize the ParmEd Structure. This
        is used to obtain additional information that is not available
        from the Structure itself, e.g. atomtype SMARTS definitions.
    unique : boolean, optional, default=True
        Write only unique elements. If False, elements are written for each
        atom, bond, etc. in the system. `unique=False` is primarily used
        for storing the topology of "test" molecules for a Foyer forcefield.

    """
    # Assume if a Structure has a bond and bond type that the Structure is
    # parameterized. ParmEd uses the same logic to denote parameterization.
    if not (len(self.bonds) > 0 and self.bonds[0].type is not None):
        raise Exception(
            "Cannot write Foyer XML from an unparametrized " "Structure."
        )

<<<<<<< HEAD
    root = ET.Element('ForceField')
    if isinstance(self, pmd.Structure):
        _write_atoms(self, root, self.atoms, forcefield, unique)
        if len(self.bonds) > 0 and self.bonds[0].type is not None:
            _write_bonds(root, self.bonds, unique)
        if len(self.angles) > 0 and self.angles[0].type is not None:
            _write_angles(root, self.angles, unique)
        if len(self.dihedrals) > 0 and self.dihedrals[0].type is not None:
            _write_periodic_torsions(root, self.dihedrals, unique)
        if len(self.rb_torsions) > 0 and self.rb_torsions[0].type is not None:
            _write_rb_torsions(root, self.rb_torsions, unique)

    # TO DO
    elif isinstance(self, gmso.Topology):
        pass
=======
    root = ET.Element("ForceField")
    _write_atoms(self, root, self.atoms, forcefield, unique)
    if len(self.bonds) > 0 and self.bonds[0].type is not None:
        _write_bonds(root, self.bonds, unique)
    if len(self.angles) > 0 and self.angles[0].type is not None:
        _write_angles(root, self.angles, unique)
    if len(self.dihedrals) > 0 and self.dihedrals[0].type is not None:
        _write_periodic_torsions(root, self.dihedrals, unique)
    if len(self.rb_torsions) > 0 and self.rb_torsions[0].type is not None:
        _write_rb_torsions(root, self.rb_torsions, unique)
>>>>>>> 26791e10

    _remove_duplicate_elements(root, unique)

    ET.ElementTree(root).write(filename, pretty_print=True)


def _write_atoms(self, root, atoms, forcefield, unique):
    atomtypes = ET.SubElement(root, "AtomTypes")
    nonbonded = ET.SubElement(root, "NonbondedForce")
    nonbonded.set("coulomb14scale", str(_infer_coulomb14scale(self)))
    nonbonded.set("lj14scale", str(_infer_lj14scale(self)))
    atomtype_attrs = collections.OrderedDict(
        [
            ("name", "name"),
            ("class", "forcefield.atomTypeClasses[name]"),
            ("element", "forcefield.atomTypeElements[name]"),
            ("mass", "atom.mass"),
            ("def", "forcefield.atomTypeDefinitions[name]"),
            ("desc", "forcefield.atomTypeDesc[name]"),
            ("doi", "forcefield.atomTypeRefs[name]"),
            ("overrides", "forcefield.atomTypeOverrides[name]"),
        ]
    )
    atom_type_set = set([atom.atom_type.name for atom in atoms])
    for atom in atoms:
        atomtype = ET.SubElement(atomtypes, "Type")
        nb_force = ET.SubElement(nonbonded, "Atom")

        name = atom.atom_type.name
        for key, val in atomtype_attrs.items():
            """
            I'm not crazy about using `eval` here, but this is where we want
            to handle `AttributeError` and `KeyError` exceptions to pass a
            blank string for these attributes.
            """
            try:
                if key == "doi":
                    label = eval(val)  # [a for a in label]
                    label = ",".join([a for a in label])
                elif key == "overrides":
                    # Only write overrides atomtypes if they are in atom_type_set
                    label = []
                    original_label = []
                    for item in eval(val):
                        original_label.append(item)
                        if item in atom_type_set:
                            label.append(item)
                    if len(label) == 0:
                        label = ""
                    else:
                        label = ",".join([a for a in label])
                    # Write out the original overrides atomtypes as a comment
                    atomtype.append(
                        ET.Comment(
                            'Note: original overrides="{}"'.format(
                                ",".join([a for a in original_label])
                            )
                        )
                    )
                else:
                    label = str(eval(val))
            except (AttributeError, KeyError):
                label = ""
            atomtype.set(key, label)

        if not unique:
            nb_force.set("id", str(atom.idx))
        nb_force.set("type", name)
        nb_force.set("charge", str(round(atom.charge, 4)))
        nb_force.set("sigma", str(round(atom.atom_type.sigma / 10, 4)))
        nb_force.set("epsilon", str(round(atom.atom_type.epsilon * 4.184, 6)))

    _update_defs(atomtypes, nonbonded, forcefield)


def _update_defs(atomtypes, nonbonded, forcefield):
    def_list = [i.get("def") for i in atomtypes.iterchildren()]
    name_list = [i.get("name") for i in atomtypes.iterchildren()]
    smarts_list = list()
    smarts_parser = forcefield.parser
    for smarts_string, name in zip(def_list, name_list):
        smarts_graph = SMARTSGraph(
            smarts_string, parser=smarts_parser, name=name
        )
        for atom_expr in nx.get_node_attributes(
            smarts_graph, name="atom"
        ).values():
            labels = atom_expr.find_data("has_label")
            for label in labels:
                atom_type = label.children[0][1:]
                smarts_list.append(atom_type)
    smarts_list = list(set(smarts_list))
    extra_types = [i for i in smarts_list if i not in name_list]

    for extra in extra_types:
        for i, definition in enumerate(def_list):
            if extra in definition:
                warnings.warn(
                    "Removing undefined atom type `{}`"
                    " from SMARTS string `{}`".format(extra, definition)
                )
                extra_edit = "%" + extra
                extra_index = definition.find(extra_edit)
                if definition[extra_index - 1] == ";":
                    new_def = definition.replace(extra_edit + ",", "")
                else:
                    new_def = definition.replace("," + extra_edit, "")
                atomtypes[i].set("def", new_def)


def _write_bonds(root, bonds, unique):
    bond_forces = ET.SubElement(root, "HarmonicBondForce")
    for bond in bonds:
        bond_force = ET.SubElement(bond_forces, "Bond")
        atypes = [atype for atype in [bond.atom1.type, bond.atom2.type]]
        if unique:
            atypes = sorted(atypes)
        else:
            bond_force.set("id1", str(bond.atom1.idx))
            bond_force.set("id2", str(bond.atom2.idx))
        for id in range(2):
            bond_force.set("type{}".format(id + 1), atypes[id])
        bond_force.set("length", str(round(bond.type.req / 10, 4)))
        bond_force.set("k", str(round(bond.type.k * 4.184 * 200, 1)))


def _write_angles(root, angles, unique):
    angle_forces = ET.SubElement(root, "HarmonicAngleForce")
    for angle in angles:
        angle_force = ET.SubElement(angle_forces, "Angle")
        atypes = [
            atype
            for atype in [angle.atom1.type, angle.atom2.type, angle.atom3.type]
        ]
        if unique:
            # Sort the first and last atom types
            atypes[::2] = sorted(atypes[::2])
        else:
            angle_force.set("id1", str(angle.atom1.idx))
            angle_force.set("id2", str(angle.atom2.idx))
            angle_force.set("id3", str(angle.atom3.idx))
        for id in range(3):
            angle_force.set("type{}".format(id + 1), atypes[id])
        angle_force.set(
            "angle", str(round(angle.type.theteq * (np.pi / 180), 10))
        )
        angle_force.set("k", str(round(angle.type.k * 4.184 * 2, 3)))


def _write_periodic_torsions(root, dihedrals, unique):
    periodic_torsion_forces = ET.SubElement(root, "PeriodicTorsionForce")
    last_dihedral_force = None
    for dihedral in dihedrals:
        if dihedral.improper:
            dihedral_type = "Improper"
        else:
            dihedral_type = "Proper"
        dihedral_force = ET.SubElement(periodic_torsion_forces, dihedral_type)
        atypes = [
            atype
            for atype in [
                dihedral.atom1.type,
                dihedral.atom2.type,
                dihedral.atom3.type,
                dihedral.atom4.type,
            ]
        ]
        if dihedral.improper:
            # We want the central atom listed first and then sort the
            # remaining atom types.
            atypes[0], atypes[2] = atypes[2], atypes[0]
            if unique:
                atypes[1:] = sorted(atypes[1:])
            else:
                dihedral_force.set("id1", str(dihedral.atom3.idx))
                dihedral_force.set("id2", str(dihedral.atom2.idx))
                dihedral_force.set("id3", str(dihedral.atom1.idx))
                dihedral_force.set("id4", str(dihedral.atom4.idx))
        else:
            if unique:
                if atypes[0] > atypes[-1]:
                    atypes = atypes[::-1]
            else:
                dihedral_force.set("id1", str(dihedral.atom1.idx))
                dihedral_force.set("id2", str(dihedral.atom2.idx))
                dihedral_force.set("id3", str(dihedral.atom3.idx))
                dihedral_force.set("id4", str(dihedral.atom4.idx))
        for id in range(4):
            dihedral_force.set("type{}".format(id + 1), atypes[id])
        dihedral_force.set("periodicity1", str(dihedral.type.per))
        dihedral_force.set(
            "phase1", str(round(dihedral.type.phase * (np.pi / 180), 8))
        )
        dihedral_force.set("k1", str(round(dihedral.type.phi_k * 4.184, 3)))
        if last_dihedral_force is not None:
            # Check to see if this current dihedral force needs to be
            # "merged" into the last dihedral force
            last_dihedral_tuple = (
                last_dihedral_force.attrib["type1"],
                last_dihedral_force.attrib["type2"],
                last_dihedral_force.attrib["type3"],
                last_dihedral_force.attrib["type4"],
            )
            current_dihedral_tuple = (
                dihedral_force.attrib["type1"],
                dihedral_force.attrib["type2"],
                dihedral_force.attrib["type3"],
                dihedral_force.attrib["type4"],
            )
            if (
                last_dihedral_tuple == current_dihedral_tuple
                and _unique_periodictorsion_parameters(
                    last_dihedral_force, dihedral_force
                )
            ):
                # Merge the last and current dihedral forces
                # Find the nth periodicity we can set
                n = 1
                while "periodicity{}".format(n) in last_dihedral_force.attrib:
                    n += 1
                last_dihedral_force.attrib[
                    "periodicity{}".format(n)
                ] = dihedral_force.attrib["periodicity1"]
                last_dihedral_force.attrib[
                    "phase{}".format(n)
                ] = dihedral_force.attrib["phase1"]
                last_dihedral_force.attrib[
                    "k{}".format(n)
                ] = dihedral_force.attrib["k1"]
                periodic_torsion_forces.remove(dihedral_force)
            else:
                last_dihedral_force = dihedral_force

        else:
            last_dihedral_force = dihedral_force


def _unique_periodictorsion_parameters(dihedral1, dihedral2):
    """Return true if dihedral1 contains the parameters of dihedral2.

    Parameters
    ----------
    dihedral1: ET.subelement
        This is the "larger" dihedral ETelement that is collecting multiple
        periodicities
    dihedral2: ET.subelement
        This should only contain periodicity1, phase1, k1 attributes
    """
    n = 1
    param_tuples = set()
    while "periodicity{}".format(n) in dihedral1.attrib:
        param_tuples.add(
            (
                dihedral1.attrib["periodicity{}".format(n)],
                dihedral1.attrib["phase{}".format(n)],
                dihedral1.attrib["k{}".format(n)],
            )
        )
        n += 1
    if (
        dihedral2.attrib["periodicity1"],
        dihedral2.attrib["phase1"],
        dihedral2.attrib["k1"],
    ) in param_tuples:
        return False
    else:
        return True


def _write_rb_torsions(root, rb_torsions, unique):
    rb_torsion_forces = ET.SubElement(root, "RBTorsionForce")
    for rb_torsion in rb_torsions:
        rb_torsion_force = ET.SubElement(rb_torsion_forces, "Proper")
        atypes = [
            atype
            for atype in [
                rb_torsion.atom1.type,
                rb_torsion.atom2.type,
                rb_torsion.atom3.type,
                rb_torsion.atom4.type,
            ]
        ]
        if unique:
            if atypes[0] > atypes[-1]:
                atypes = atypes[::-1]
        else:
            rb_torsion_force.set("id1", str(rb_torsion.atom1.idx))
            rb_torsion_force.set("id2", str(rb_torsion.atom2.idx))
            rb_torsion_force.set("id3", str(rb_torsion.atom3.idx))
            rb_torsion_force.set("id4", str(rb_torsion.atom4.idx))
        for id in range(4):
            rb_torsion_force.set("type{}".format(id + 1), atypes[id])
        for c_id in range(6):
            rb_torsion_force.set(
                "c{}".format(c_id),
                str(
                    round(
                        getattr(rb_torsion.type, "c{}".format(c_id)) * 4.184, 4
                    )
                ),
            )


def _remove_duplicate_elements(root, unique):
    sortby = {
        "AtomTypes": ["name"],
        "HarmonicBondForce": ["type1", "type2"],
        "HarmonicAngleForce": ["type1", "type2", "type3"],
        "PeriodicTorsionForce": ["type1", "type2", "type3", "type4"],
        "RBTorsionForce": ["type1", "type2", "type3", "type4"],
        "NonbondedForce": ["type"],
    }
    prev = None
    for child in root:
        if not unique and child.tag != "AtomTypes":
            continue
        child[:] = sorted(
            child,
            key=lambda elem: tuple(elem.get(id) for id in sortby[child.tag]),
        )
        elems_to_remove = []
        for elem in child:
            if _elements_equal(elem, prev):
                elems_to_remove.append(elem)
                continue
            prev = elem
        for elem_to_remove in elems_to_remove:
            child.remove(elem_to_remove)


def _elements_equal(e1, e2):
    """Determine if two elements are equivalent.

    Note: This was grabbed, basically verbatim, from:
    https://stackoverflow.com/questions/7905380/testing-equivalence-of-xml-etree-elementtree
    """
    if type(e1) != type(e2):
        return False
    if e1.tag != e2.tag:
        return False
    if e1.text != e2.text:
        return False
    if e1.tail != e2.tail:
        return False
    if e1.attrib != e2.attrib:
        return False
    if len(e1) != len(e2):
        return False
    return all([_elements_equal(c1, c2) for c1, c2 in zip(e1, e2)])


def _infer_coulomb14scale(struct):
    """Attempt to infer the coulombic 1-4 scaling factor in the structure."""
    coul14 = [t.type.chgscale for t in struct.adjusts]

    if len(set(coul14)) == 1:
        return coul14[0]
    else:
        raise ValueError(
            "Structure has inconsistent 1-4 coulomb scaling factors. This is "
            "currently not supported"
        )


def _infer_lj14scale(struct):
    """Infer the Lennard-Jones 1-4 scaling factor in the structure."""
    lj14scale = list()

    for adj in struct.adjusts:
        type1 = adj.atom1.atom_type
        type2 = adj.atom2.atom_type
        expected_sigma = (type1.sigma + type2.sigma) * 0.5
        expected_epsilon = (type1.epsilon * type2.epsilon) ** 0.5

        # We expect sigmas to be the same but epsilons to be scaled by a factor
        if not np.isclose(adj.type.sigma, expected_sigma):
            raise ValueError(
                "Unexpected 1-4 sigma value found in adj {}. Expected {}"
                "and found {}".format(adj, adj.type.sigma, expected_sigma)
            )

        lj14scale.append(adj.type.epsilon / expected_epsilon)

    unique_lj14_scales = np.unique(np.array(lj14scale).round(8))
    if len(unique_lj14_scales) == 1:
        return lj14scale[0]
    else:
        raise ValueError(
            "Structure has inconsistent 1-4 LJ scaling factors. This is "
            "currently not supported. Found these factors: "
            "{}".format(unique_lj14_scales)
        )<|MERGE_RESOLUTION|>--- conflicted
+++ resolved
@@ -4,13 +4,10 @@
 import collections
 import warnings
 
-<<<<<<< HEAD
 import gmso
+import networkx as nx
+import numpy as np
 import parmed as pmd
-=======
-import networkx as nx
->>>>>>> 26791e10
-import numpy as np
 from lxml import etree as ET
 
 from foyer.smarts_graph import SMARTSGraph
@@ -61,8 +58,7 @@
             "Cannot write Foyer XML from an unparametrized " "Structure."
         )
 
-<<<<<<< HEAD
-    root = ET.Element('ForceField')
+    root = ET.Element("ForceField")
     if isinstance(self, pmd.Structure):
         _write_atoms(self, root, self.atoms, forcefield, unique)
         if len(self.bonds) > 0 and self.bonds[0].type is not None:
@@ -77,18 +73,6 @@
     # TO DO
     elif isinstance(self, gmso.Topology):
         pass
-=======
-    root = ET.Element("ForceField")
-    _write_atoms(self, root, self.atoms, forcefield, unique)
-    if len(self.bonds) > 0 and self.bonds[0].type is not None:
-        _write_bonds(root, self.bonds, unique)
-    if len(self.angles) > 0 and self.angles[0].type is not None:
-        _write_angles(root, self.angles, unique)
-    if len(self.dihedrals) > 0 and self.dihedrals[0].type is not None:
-        _write_periodic_torsions(root, self.dihedrals, unique)
-    if len(self.rb_torsions) > 0 and self.rb_torsions[0].type is not None:
-        _write_rb_torsions(root, self.rb_torsions, unique)
->>>>>>> 26791e10
 
     _remove_duplicate_elements(root, unique)
 
