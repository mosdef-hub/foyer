from warnings import warn

<<<<<<< HEAD
import gmso
import parmed
=======
import parmed as pmd
>>>>>>> a3ec0177
import parmed.periodic_table as pt
from foyer.exceptions import FoyerError
from foyer.topology_graph import TopologyGraph
from foyer.smarts_graph import SMARTSGraph

def find_atomtypes(topology, forcefield, max_iter=10):
    """Determine atomtypes for all atoms.

    Parameters
    ----------
<<<<<<< HEAD
    topology : parmed.Structure, or gmso.Topology
        The topology that we are trying to atomtype, must matched with backend.
=======
    topology : parmed.Structure or TopologyGraph
        The topology that we are trying to atomtype.
>>>>>>> a3ec0177
    forcefield : foyer.Forcefield
        The forcefield object.
    max_iter : int, optional, default=10
        The maximum number of iterations.

    """
<<<<<<< HEAD
    # Handle Parmed Structure
    if isinstance(topology, parmed.Structure):
        typemap = {atom.idx: {'whitelist': set(), 'blacklist': set(),
            'atomtype': None} for atom in topology.atoms}

        system_elements = set()
        for a in topology.atoms:
            # First add non-element types, which are strings, then elements
            if a.name.startswith('_'):
                if a.name in forcefield.non_element_types:
                    system_elements.add(a.name)
            else:
                if 0 < a.atomic_number <= pt.KNOWN_ELEMENTS:
                    element = pt.Element[a.atomic_number]
                    system_elements.add(element)
                else:
                    raise FoyerError(
                        'Parsed atom {} as having neither an element '
                        'nor non-element type.'.format(a)
                    )

    # Handle GMSO Topology
    elif isinstance(topology, gmso.Topology):
        typemap = {topology.get_index(site): {'whitelist': set(), 'blacklist': set(),
            'atomtype': None} for site in topology.sites}

        system_elements = set()
        for site in topology.sites:
            # First add non-element types, which are strings, then elements
            if site.element:
                element = site.element.symbol
                system_elements.add(element)
            else:
                #if site.name in forcefield.non_element_types:
                if site.name:
                    system_elements.add(site.name)
                else:
                    raise FoyerError(
                        f'Parsed atom {site} as having neither an element '
                        'nor non-element type.'
                    )
    else:
        raise TypeError("Passed {}, acceptable objects are parmed structure and gmso topologies".format(
            type(topology)
            )
        )
=======
    topology_graph = structure

    if isinstance(structure, pmd.Structure):
        topology_graph = TopologyGraph.from_parmed(structure)

    typemap = {
        atom_index: {
            'whitelist': set(),
            'blacklist': set(),
            'atomtype': None
        } for atom_index in topology_graph.atoms(data=False)
    }

>>>>>>> a3ec0177
    rules = _load_rules(forcefield, typemap)

    # Only consider rules for elements found in topology
    subrules = dict()
<<<<<<< HEAD
=======

    system_elements = set()
    for _, atom_data in topology_graph.atoms(data=True):
        # First add non-element types, which are strings, then elements
        name = atom_data.name
        if name.startswith('_'):
            if name in forcefield.non_element_types:
                system_elements.add(name)
        else:
            atomic_number = atom_data.atomic_number
            if 0 < atomic_number <= pt.KNOWN_ELEMENTS:
                element = pt.Element[atomic_number]
                system_elements.add(element)
            else:
                raise FoyerError(
                    'Parsed atom {} as having neither an element '
                    'nor non-element type.'.format(name)
                )

>>>>>>> a3ec0177
    for key, val in rules.items():
        atom = val.nodes[0]['atom']
        if len(list(atom.find_data('atom_symbol'))) == 1 and \
                not list(atom.find_data('not_expression')):
            try:
                element = next(atom.find_data('atom_symbol')).children[0]
            except IndexError:
                try:
                    atomic_num = next(atom.find_data('atomic_num')).children[0]
                    element = pt.Element[atomic_num]
                except IndexError:
                    element = None
        else:
            element = None
        if element is None or element in system_elements:
            subrules[key] = val
    rules = subrules
<<<<<<< HEAD
    typemap = _iterate_rules(rules, topology, typemap, max_iter=max_iter)
    typemap = _resolve_atomtypes(topology, typemap)
=======

    _iterate_rules(rules, topology_graph, typemap, max_iter=max_iter)
    _resolve_atomtypes(topology_graph, typemap)
>>>>>>> a3ec0177

    return typemap


def _load_rules(forcefield, typemap):
    """Load atomtyping rules from a forcefield into SMARTSGraphs. """
    rules = dict()
    # For every SMARTS string in the force field,
    # create a SMARTSGraph object
    for rule_name, smarts in forcefield.atomTypeDefinitions.items():
        if not smarts:  # We want to skip over empty smarts definitions
            continue
        overrides = forcefield.atomTypeOverrides.get(rule_name)
        if overrides is not None:
            overrides = set(overrides)
        else:
            overrides = set()
        rules[rule_name] = SMARTSGraph(smarts_string=smarts,
                                       parser=forcefield.parser,
                                       name=rule_name,
                                       overrides=overrides,
                                       typemap=typemap)
    return rules


<<<<<<< HEAD
def _iterate_rules(rules, topology, typemap, max_iter):
=======
def _iterate_rules(rules, topology_graph, typemap, max_iter):
>>>>>>> a3ec0177
    """Iteratively run all the rules until the white- and blacklists converge.

    Parameters
    ----------
    rules : dict
        A dictionary mapping rule names (typically atomtype names) to
        SMARTSGraphs that evaluate those rules.
<<<<<<< HEAD
    topology : parmed.Structure or gmso.Topology
        The topology that we are trying to atomtype.
=======
    topology_graph : TopologyGraph
        The topology graph that we are trying to atomtype.
>>>>>>> a3ec0177
    max_iter : int
        The maximum number of iterations.

    """
    for _ in range(max_iter):
        max_iter -= 1
        found_something = False
        for rule in rules.values():
<<<<<<< HEAD
            for match_index in rule.find_matches(topology, typemap):
=======
            for match_index in rule.find_matches(topology_graph, typemap):
>>>>>>> a3ec0177
                atom = typemap[match_index]
                # This conditional is not strictly necessary, but it prevents
                # redundant set addition on later iterations
                if rule.name not in atom['whitelist']:
                    atom['whitelist'].add(rule.name)
                    atom['blacklist'] |= rule.overrides
                    found_something = True
        if not found_something:
            break
    else:
        warn("Reached maximum iterations. Something probably went wrong.")
    return typemap


def _resolve_atomtypes(topology_graph, typemap):
    """Determine the final atomtypes from the white- and blacklists. """
<<<<<<< HEAD
=======
    atoms = {atom_idx: data for atom_idx, data in topology_graph.atoms(data=True)}
>>>>>>> a3ec0177
    for atom_id, atom in typemap.items():
        atomtype = [rule_name for rule_name in
                    atom['whitelist'] - atom['blacklist']]
        if len(atomtype) == 1:
            atom['atomtype'] = atomtype[0]
        elif isinstance(structure, gmso.Topology):
            if len(atomtype) > 1:
                raise FoyerError("Found multiple types for Site {} ({}): {}.".format(
                    atom_id, structure.sites[atom_id].element, atomtype))
            else:
                raise FoyerError("Found no types for Site {} ({}).".format(
                    atom_id, structure.sites[atom_id]))
        elif isinstance(structure, parmed.Structure):
            if len(atomtype) > 1:
                raise FoyerError("Found multiple types for atom {} ({}): {}.".format(
                    atom_id, structure.atoms[atom_id].atomic_number, atomtype))
            else:
                raise FoyerError("Found no types for atom {} ({}).".format(
                    atom_id, structure.atoms[atom_id].atomic_number))

    return typemap<|MERGE_RESOLUTION|>--- conflicted
+++ resolved
@@ -1,11 +1,7 @@
 from warnings import warn
 
-<<<<<<< HEAD
 import gmso
 import parmed
-=======
-import parmed as pmd
->>>>>>> a3ec0177
 import parmed.periodic_table as pt
 from foyer.exceptions import FoyerError
 from foyer.topology_graph import TopologyGraph
@@ -16,71 +12,20 @@
 
     Parameters
     ----------
-<<<<<<< HEAD
-    topology : parmed.Structure, or gmso.Topology
+    topology : parmed.Structure, or gmso.Topology, or TopologyGraph
         The topology that we are trying to atomtype, must matched with backend.
-=======
-    topology : parmed.Structure or TopologyGraph
-        The topology that we are trying to atomtype.
->>>>>>> a3ec0177
     forcefield : foyer.Forcefield
         The forcefield object.
     max_iter : int, optional, default=10
         The maximum number of iterations.
 
     """
-<<<<<<< HEAD
-    # Handle Parmed Structure
-    if isinstance(topology, parmed.Structure):
-        typemap = {atom.idx: {'whitelist': set(), 'blacklist': set(),
-            'atomtype': None} for atom in topology.atoms}
-
-        system_elements = set()
-        for a in topology.atoms:
-            # First add non-element types, which are strings, then elements
-            if a.name.startswith('_'):
-                if a.name in forcefield.non_element_types:
-                    system_elements.add(a.name)
-            else:
-                if 0 < a.atomic_number <= pt.KNOWN_ELEMENTS:
-                    element = pt.Element[a.atomic_number]
-                    system_elements.add(element)
-                else:
-                    raise FoyerError(
-                        'Parsed atom {} as having neither an element '
-                        'nor non-element type.'.format(a)
-                    )
-
-    # Handle GMSO Topology
-    elif isinstance(topology, gmso.Topology):
-        typemap = {topology.get_index(site): {'whitelist': set(), 'blacklist': set(),
-            'atomtype': None} for site in topology.sites}
-
-        system_elements = set()
-        for site in topology.sites:
-            # First add non-element types, which are strings, then elements
-            if site.element:
-                element = site.element.symbol
-                system_elements.add(element)
-            else:
-                #if site.name in forcefield.non_element_types:
-                if site.name:
-                    system_elements.add(site.name)
-                else:
-                    raise FoyerError(
-                        f'Parsed atom {site} as having neither an element '
-                        'nor non-element type.'
-                    )
-    else:
-        raise TypeError("Passed {}, acceptable objects are parmed structure and gmso topologies".format(
-            type(topology)
-            )
-        )
-=======
     topology_graph = structure
 
     if isinstance(structure, pmd.Structure):
         topology_graph = TopologyGraph.from_parmed(structure)
+    elif isinstance(structure, gmso.Topology)
+        topology_graph = TopologyGraph.from_gmso(structure)
 
     typemap = {
         atom_index: {
@@ -90,13 +35,10 @@
         } for atom_index in topology_graph.atoms(data=False)
     }
 
->>>>>>> a3ec0177
     rules = _load_rules(forcefield, typemap)
 
     # Only consider rules for elements found in topology
     subrules = dict()
-<<<<<<< HEAD
-=======
 
     system_elements = set()
     for _, atom_data in topology_graph.atoms(data=True):
@@ -116,7 +58,6 @@
                     'nor non-element type.'.format(name)
                 )
 
->>>>>>> a3ec0177
     for key, val in rules.items():
         atom = val.nodes[0]['atom']
         if len(list(atom.find_data('atom_symbol'))) == 1 and \
@@ -134,14 +75,9 @@
         if element is None or element in system_elements:
             subrules[key] = val
     rules = subrules
-<<<<<<< HEAD
-    typemap = _iterate_rules(rules, topology, typemap, max_iter=max_iter)
-    typemap = _resolve_atomtypes(topology, typemap)
-=======
 
     _iterate_rules(rules, topology_graph, typemap, max_iter=max_iter)
     _resolve_atomtypes(topology_graph, typemap)
->>>>>>> a3ec0177
 
     return typemap
 
@@ -167,11 +103,7 @@
     return rules
 
 
-<<<<<<< HEAD
-def _iterate_rules(rules, topology, typemap, max_iter):
-=======
 def _iterate_rules(rules, topology_graph, typemap, max_iter):
->>>>>>> a3ec0177
     """Iteratively run all the rules until the white- and blacklists converge.
 
     Parameters
@@ -179,13 +111,8 @@
     rules : dict
         A dictionary mapping rule names (typically atomtype names) to
         SMARTSGraphs that evaluate those rules.
-<<<<<<< HEAD
-    topology : parmed.Structure or gmso.Topology
-        The topology that we are trying to atomtype.
-=======
     topology_graph : TopologyGraph
         The topology graph that we are trying to atomtype.
->>>>>>> a3ec0177
     max_iter : int
         The maximum number of iterations.
 
@@ -194,11 +121,7 @@
         max_iter -= 1
         found_something = False
         for rule in rules.values():
-<<<<<<< HEAD
-            for match_index in rule.find_matches(topology, typemap):
-=======
             for match_index in rule.find_matches(topology_graph, typemap):
->>>>>>> a3ec0177
                 atom = typemap[match_index]
                 # This conditional is not strictly necessary, but it prevents
                 # redundant set addition on later iterations
@@ -215,10 +138,7 @@
 
 def _resolve_atomtypes(topology_graph, typemap):
     """Determine the final atomtypes from the white- and blacklists. """
-<<<<<<< HEAD
-=======
     atoms = {atom_idx: data for atom_idx, data in topology_graph.atoms(data=True)}
->>>>>>> a3ec0177
     for atom_id, atom in typemap.items():
         atomtype = [rule_name for rule_name in
                     atom['whitelist'] - atom['blacklist']]
