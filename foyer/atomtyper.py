--- conflicted
+++ resolved
@@ -1,16 +1,10 @@
 """Determine proper atom types for chemical systems."""
 from warnings import warn
 
-<<<<<<< HEAD
-=======
 import ele
 from ele.exceptions import ElementError
->>>>>>> 8052eb4d
 from gmso import Topology
 from parmed import Structure
-
-import ele
-from ele.exceptions import ElementError
 
 from foyer.exceptions import FoyerError
 from foyer.smarts_graph import SMARTSGraph
@@ -77,13 +71,9 @@
             except IndexError:
                 try:
                     atomic_num = next(atom.find_data("atomic_num")).children[0]
-<<<<<<< HEAD
-                    element = ele.element_from_atomic_number(atomic_number).symbol
-=======
                     element = ele.element_from_atomic_number(
                         atomic_number
                     ).symbol
->>>>>>> 8052eb4d
                 except IndexError:
                     element = None
         else:
