"""Determine proper atom types for chemical systems."""
from warnings import warn

from gmso import Topology
from parmed import Structure
import parmed.periodic_table as pt

from foyer.exceptions import FoyerError
from foyer.smarts_graph import SMARTSGraph
from foyer.topology_graph import TopologyGraph

def find_atomtypes(structure, forcefield, max_iter=10):
    """Determine atomtypes for all atoms.

    Parameters
    ----------
    structure : parmed.Structure, or gmso.Topology, or TopologyGraph
        The topology that we are trying to atomtype. If a parmed.Structure or
        gmso.Topology is provided, it will be convert to a TopologyGraph before
        atomtyping.
    forcefield : foyer.Forcefield
        The forcefield object.
    max_iter : int, optional, default=10
        The maximum number of iterations.

    """
    topology_graph = structure

    if isinstance(structure, Structure):
        topology_graph = TopologyGraph.from_parmed(structure)
    elif isinstance(structure, Topology):
        topology_graph = TopologyGraph.from_gmso_topology(structure)

    typemap = {
        atom_index: {"whitelist": set(), "blacklist": set(), "atomtype": None}
        for atom_index in topology_graph.atoms(data=False)
    }

    rules = _load_rules(forcefield, typemap)

    # Only consider rules for elements found in topology
    subrules = dict()

    system_elements = set()
    for _, atom_data in topology_graph.atoms(data=True):
        # First add non-element types, which are strings, then elements
        name = atom_data.name
        if name.startswith("_"):
            if name in forcefield.non_element_types:
                system_elements.add(name)
        else:
            atomic_number = atom_data.atomic_number
            if 0 < atomic_number <= pt.KNOWN_ELEMENTS:
                element = pt.Element[atomic_number]
                system_elements.add(element)
            else:
                raise FoyerError(
                    "Parsed atom {} as having neither an element "
                    "nor non-element type.".format(name)
                )

    for key, val in rules.items():
        atom = val.nodes[0]["atom"]
        if len(list(atom.find_data("atom_symbol"))) == 1 and not list(
            atom.find_data("not_expression")
        ):
            try:
                element = next(atom.find_data("atom_symbol")).children[0]
            except IndexError:
                try:
<<<<<<< HEAD
                    atomic_num = next(atom.find_data('atomic_num')).children[0]
                    element = pt.Element[atomic_num]
=======
                    atomic_num = next(atom.find_data("atomic_num")).children[0]
                    element = Element[atomic_num]
>>>>>>> 26791e10
                except IndexError:
                    element = None
        else:
            element = None
        if element is None or element in system_elements:
            subrules[key] = val
    rules = subrules

    _iterate_rules(rules, topology_graph, typemap, max_iter=max_iter)
    _resolve_atomtypes(topology_graph, typemap)

    return typemap


def _load_rules(forcefield, typemap):
    """Load atomtyping rules from a forcefield into SMARTSGraphs."""
    rules = dict()
    # For every SMARTS string in the force field,
    # create a SMARTSGraph object
    for rule_name, smarts in forcefield.atomTypeDefinitions.items():
        if not smarts:  # We want to skip over empty smarts definitions
            continue
        overrides = forcefield.atomTypeOverrides.get(rule_name)
        if overrides is not None:
            overrides = set(overrides)
        else:
            overrides = set()
        rules[rule_name] = SMARTSGraph(
            smarts_string=smarts,
            parser=forcefield.parser,
            name=rule_name,
            overrides=overrides,
            typemap=typemap,
        )
    return rules


def _iterate_rules(rules, topology_graph, typemap, max_iter):
    """Iterate through all the rules until the white- and blacklists converge.

    Parameters
    ----------
    rules : dict
        A dictionary mapping rule names (typically atomtype names) to
        SMARTSGraphs that evaluate those rules.
    topology_graph : TopologyGraph
        The topology graph that we are trying to atomtype.
    max_iter : int
        The maximum number of iterations.

    """
    for _ in range(max_iter):
        max_iter -= 1
        found_something = False
        for rule in rules.values():
            for match_index in rule.find_matches(topology_graph, typemap):
                atom = typemap[match_index]
                # This conditional is not strictly necessary, but it prevents
                # redundant set addition on later iterations
                if rule.name not in atom["whitelist"]:
                    atom["whitelist"].add(rule.name)
                    atom["blacklist"] |= rule.overrides
                    found_something = True
        if not found_something:
            break
    else:
        warn("Reached maximum iterations. Something probably went wrong.")
    return typemap


def _resolve_atomtypes(topology_graph, typemap):
    """Determine the final atomtypes from the white- and blacklists."""
    atoms = {
        atom_idx: data for atom_idx, data in topology_graph.atoms(data=True)
    }
    for atom_id, atom in typemap.items():
        atomtype = [
            rule_name for rule_name in atom["whitelist"] - atom["blacklist"]
        ]
        if len(atomtype) == 1:
            atom["atomtype"] = atomtype[0]
        elif len(atomtype) > 1:
            raise FoyerError(
                "Found multiple types for atom {} ({}): {}.".format(
                    atom_id, atoms[atom_id].atomic_number, atomtype
                )
            )
        else:
<<<<<<< HEAD
            raise FoyerError("Found no types for atom {} ({}).".format(
                atom_id, atoms[atom_id].atomic_number))

    return typemap
=======
            raise FoyerError(
                "Found no types for atom {} ({}).".format(
                    atom_id, atoms[atom_id].atomic_number
                )
            )
>>>>>>> 26791e10
<|MERGE_RESOLUTION|>--- conflicted
+++ resolved
@@ -1,13 +1,14 @@
 """Determine proper atom types for chemical systems."""
 from warnings import warn
 
+import parmed.periodic_table as pt
 from gmso import Topology
 from parmed import Structure
-import parmed.periodic_table as pt
 
 from foyer.exceptions import FoyerError
 from foyer.smarts_graph import SMARTSGraph
 from foyer.topology_graph import TopologyGraph
+
 
 def find_atomtypes(structure, forcefield, max_iter=10):
     """Determine atomtypes for all atoms.
@@ -68,13 +69,8 @@
                 element = next(atom.find_data("atom_symbol")).children[0]
             except IndexError:
                 try:
-<<<<<<< HEAD
-                    atomic_num = next(atom.find_data('atomic_num')).children[0]
+                    atomic_num = next(atom.find_data("atomic_num")).children[0]
                     element = pt.Element[atomic_num]
-=======
-                    atomic_num = next(atom.find_data("atomic_num")).children[0]
-                    element = Element[atomic_num]
->>>>>>> 26791e10
                 except IndexError:
                     element = None
         else:
@@ -163,15 +159,9 @@
                 )
             )
         else:
-<<<<<<< HEAD
-            raise FoyerError("Found no types for atom {} ({}).".format(
-                atom_id, atoms[atom_id].atomic_number))
 
-    return typemap
-=======
             raise FoyerError(
                 "Found no types for atom {} ({}).".format(
                     atom_id, atoms[atom_id].atomic_number
                 )
-            )
->>>>>>> 26791e10
+            )