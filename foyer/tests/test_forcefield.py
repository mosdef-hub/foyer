import difflib
import glob
import itertools as it
import os
from typing import List

import parmed as pmd
import pytest
from lxml import etree as ET
from pkg_resources import resource_filename

<<<<<<< HEAD
from foyer import Forcefield
from foyer.exceptions import (
    FoyerError,
    UnimplementedCombinationRuleError,
    ValidationWarning,
)
=======
from foyer import Forcefield, forcefields
from foyer.exceptions import FoyerError, ValidationWarning
>>>>>>> a283ab6b
from foyer.forcefield import (
    _check_independent_residues,
    _structure_from_residue,
    generate_topology,
)
from foyer.tests.base_test import BaseTest
from foyer.tests.utils import get_fn, register_mock_request
from foyer.utils.io import has_mbuild

FF_DIR = resource_filename("foyer", "forcefields")
FORCEFIELDS = glob.glob(os.path.join(FF_DIR, "xml/*.xml"))

RESPONSE_BIB_ETHANE_JA962170 = """@article{Jorgensen_1996,
	doi = {10.1021/ja9621760},
	url = {https://doi.org/10.1021%2Fja9621760},
	year = 1996,
	month = {jan},
	publisher = {American Chemical Society ({ACS})},
	volume = {118},
	number = {45},
	pages = {11225--11236},
	author = {William L. Jorgensen and David S. Maxwell and Julian Tirado-Rives},
	title = {Development and Testing of the {OPLS} All-Atom Force Field on Conformational Energetics and Properties of Organic Liquids},
	journal = {Journal of the American Chemical Society}
}"""

RESPONSE_BIB_ETHANE_JP0484579 = """@article{Jorgensen_2004,
	doi = {10.1021/jp0484579},
	url = {https://doi.org/10.1021%2Fjp0484579},
	year = 2004,
	month = {oct},
	publisher = {American Chemical Society ({ACS})},
	volume = {108},
	number = {41},
	pages = {16264--16270},
	author = {William L. Jorgensen and Jakob P. Ulmschneider and Julian Tirado-Rives},
	title = {Free Energies of Hydration from a Generalized Born Model and an All-Atom Force Field},
	journal = {The Journal of Physical Chemistry B}
}"""


class TestForcefield(BaseTest):
    @pytest.mark.parametrize("ff_file", FORCEFIELDS)
    def test_load_files(self, ff_file):
        ff1 = Forcefield(forcefield_files=ff_file)
        assert len(ff1._atomTypes) > 0

        ff2 = Forcefield(forcefield_files=ff_file)
        assert len(ff1._atomTypes) == len(ff2._atomTypes)

    def test_duplicate_type_definitions(self):
        with pytest.raises(ValueError):
            ff4 = Forcefield(name="oplsaa", forcefield_files=FORCEFIELDS)

    def test_missing_type_definitions(self):
        with pytest.raises(FoyerError):
            FF = Forcefield()
            ethane = pmd.load_file(get_fn("ethane.mol2"), structure=True)
            FF.apply(ethane)

    def test_from_parmed(self, oplsaa):
        mol2 = pmd.load_file(get_fn("ethane.mol2"), structure=True)
        ethane = oplsaa.apply(mol2)

        assert sum((1 for at in ethane.atoms if at.type == "opls_135")) == 2
        assert sum((1 for at in ethane.atoms if at.type == "opls_140")) == 6
        assert len(ethane.bonds) == 7
        assert all(x.type for x in ethane.bonds)
        assert len(ethane.angles) == 12
        assert all(x.type for x in ethane.angles)
        assert len(ethane.rb_torsions) == 9
        assert all(x.type for x in ethane.dihedrals)

        mol2 = pmd.load_file(get_fn("ethane.mol2"), structure=True)
        mol2.box_vectors = [[2, 0, 0], [0, 2, 0], [0, 0, 2]]
        ethane = oplsaa.apply(mol2)

        assert ethane.box_vectors == mol2.box_vectors

    @pytest.mark.skipif(not has_mbuild, reason="mbuild is not installed")
    def test_from_mbuild(self, oplsaa):
        import mbuild as mb

        mol2 = mb.load(get_fn("ethane.mol2"))
        ethane = oplsaa.apply(mol2)

        assert sum((1 for at in ethane.atoms if at.type == "opls_135")) == 2
        assert sum((1 for at in ethane.atoms if at.type == "opls_140")) == 6
        assert len(ethane.bonds) == 7
        assert all(x.type for x in ethane.bonds)
        assert len(ethane.angles) == 12
        assert all(x.type for x in ethane.angles)
        assert len(ethane.rb_torsions) == 9
        assert all(x.type for x in ethane.dihedrals)

    @pytest.mark.skipif(not has_mbuild, reason="mbuild is not installed")
    def test_write_refs(self, requests_mock, oplsaa):
        import mbuild as mb

        register_mock_request(
            mocker=requests_mock,
            url="http://api.crossref.org/",
            path="works/10.1021/ja9621760/transform/application/x-bibtex",
            headers={"accept": "application/x-bibtex"},
            text=RESPONSE_BIB_ETHANE_JA962170,
        )
        mol2 = mb.load(get_fn("ethane.mol2"))
        ethane = oplsaa.apply(mol2, references_file="ethane.bib")
        assert os.path.isfile("ethane.bib")
        with open(get_fn("ethane.bib")) as file1:
            with open("ethane.bib") as file2:
                diff = list(
                    difflib.unified_diff(
                        file1.readlines(), file2.readlines(), n=0
                    )
                )
        assert not diff

    @pytest.mark.skipif(not has_mbuild, reason="mbuild is not installed")
    def test_write_refs_multiple(self, requests_mock):
        import mbuild as mb

        register_mock_request(
            mocker=requests_mock,
            url="http://api.crossref.org/",
            path="works/10.1021/ja9621760/transform/application/x-bibtex",
            headers={"accept": "application/x-bibtex"},
            text=RESPONSE_BIB_ETHANE_JA962170,
        )
        register_mock_request(
            mocker=requests_mock,
            url="http://api.crossref.org/",
            path="works/10.1021/jp0484579/transform/application/x-bibtex",
            headers={"accept": "application/x-bibtex"},
            text=RESPONSE_BIB_ETHANE_JP0484579,
        )
        mol2 = mb.load(get_fn("ethane.mol2"))
        oplsaa = Forcefield(forcefield_files=get_fn("refs-multi.xml"))
        ethane = oplsaa.apply(mol2, references_file="ethane-multi.bib")
        assert os.path.isfile("ethane-multi.bib")
        with open(get_fn("ethane-multi.bib")) as file1:
            with open("ethane-multi.bib") as file2:
                diff = list(
                    difflib.unified_diff(
                        file1.readlines(), file2.readlines(), n=0
                    )
                )
        assert not diff

    @pytest.mark.skipif(not has_mbuild, reason="mbuild is not installed")
    def test_write_bad_ref(self, requests_mock):
        import mbuild as mb

        register_mock_request(
            mocker=requests_mock,
            url="http://api.crossref.org/",
            path="works/10.1021/garbage_bad_44444444jjjj/transform/application/x-bibtex",
            headers={"accept": "application/x-bibtex"},
            status_code=404,
        )
        mol2 = mb.load(get_fn("ethane.mol2"))
        oplsaa = Forcefield(forcefield_files=get_fn("refs-bad.xml"))
        with pytest.warns(UserWarning):
            ethane = oplsaa.apply(mol2, references_file="ethane.bib")

    def test_preserve_resname(self, oplsaa):
        untyped_ethane = pmd.load_file(get_fn("ethane.mol2"), structure=True)
        untyped_resname = untyped_ethane.residues[0].name
        typed_ethane = oplsaa.apply(untyped_ethane)
        typed_resname = typed_ethane.residues[0].name
        assert typed_resname == untyped_resname

    @pytest.mark.skipif(not has_mbuild, reason="mbuild is not installed")
    def test_apply_residues(self, oplsaa):
        import mbuild.recipes

        propane = mbuild.recipes.Alkane(n=3)

        typed = oplsaa.apply(propane, residues="CH3")
        assert len([res for res in typed.residues if res.name == "CH3"]) == 2

    @pytest.mark.skipif(not has_mbuild, reason="mbuild is not installed")
    def test_from_mbuild_customtype(self):
        import mbuild as mb

        mol2 = mb.load(get_fn("ethane_customtype.pdb"))
        customtype_ff = Forcefield(
            forcefield_files=get_fn("validate_customtypes.xml")
        )
        ethane = customtype_ff.apply(mol2)

        assert sum((1 for at in ethane.atoms if at.type == "C3")) == 2
        assert sum((1 for at in ethane.atoms if at.type == "Hb")) == 6
        assert len(ethane.bonds) == 7
        assert all(x.type for x in ethane.bonds)
        assert len(ethane.angles) == 12
        assert all(x.type for x in ethane.angles)
        assert len(ethane.rb_torsions) == 9
        assert all(x.type for x in ethane.dihedrals)

    def test_improper_dihedral(self):
        untyped_benzene = pmd.load_file(get_fn("benzene.mol2"), structure=True)
        ff_improper = Forcefield(
            forcefield_files=get_fn("improper_dihedral.xml")
        )
        benzene = ff_improper.apply(
            untyped_benzene, assert_dihedral_params=False
        )
        assert len(benzene.dihedrals) == 18
        assert len([dih for dih in benzene.dihedrals if dih.improper]) == 6
        assert len([dih for dih in benzene.dihedrals if not dih.improper]) == 12

    @pytest.mark.skipif(not has_mbuild, reason="mbuild is not installed")
    def test_urey_bradley(self):
        import mbuild as mb

        system = mb.Compound()
        first = mb.Particle(name="_CTL2", pos=[-1, 0, 0])
        second = mb.Particle(name="_CL", pos=[0, 0, 0])
        third = mb.Particle(name="_OBL", pos=[1, 0, 0])
        fourth = mb.Particle(name="_OHL", pos=[0, 1, 0])

        system.add([first, second, third, fourth])

        system.add_bond((first, second))
        system.add_bond((second, third))
        system.add_bond((second, fourth))

        ff = Forcefield(forcefield_files=[get_fn("charmm36_cooh.xml")])
        struc = ff.apply(
            system,
            assert_angle_params=False,
            assert_dihedral_params=False,
            assert_improper_params=False,
        )
        assert len(struc.angles) == 3
        assert len(struc.urey_bradleys) == 2

    @pytest.mark.skipif(not has_mbuild, reason="mbuild is not installed")
    def test_charmm_improper(self):
        import mbuild as mb

        system = mb.Compound()
        first = mb.Particle(name="_CTL2", pos=[-1, 0, 0])
        second = mb.Particle(name="_CL", pos=[0, 0, 0])
        third = mb.Particle(name="_OBL", pos=[1, 0, 0])
        fourth = mb.Particle(name="_OHL", pos=[0, 1, 0])

        system.add([first, second, third, fourth])

        system.add_bond((first, second))
        system.add_bond((second, third))
        system.add_bond((second, fourth))

        ff = Forcefield(forcefield_files=[get_fn("charmm36_cooh.xml")])
        struc = ff.apply(
            system,
            assert_angle_params=False,
            assert_dihedral_params=False,
            assert_improper_params=False,
        )
        assert len(struc.impropers) == 1
        assert len(struc.dihedrals) == 0

    def test_residue_map(self, oplsaa):
        ethane = pmd.load_file(get_fn("ethane.mol2"), structure=True)
        ethane *= 2
        map_with = oplsaa.run_atomtyping(ethane, use_residue_map=True)
        map_without = oplsaa.run_atomtyping(ethane, use_residue_map=False)
        assert all([a["atomtype"] for a in map_with.values()])
        assert all([a["atomtype"] for a in map_without.values()])
        struct_with = ethane
        struct_without = ethane
        oplsaa._apply_typemap(struct_with, map_with)
        oplsaa._apply_typemap(struct_without, map_without)
        for atom_with, atom_without in zip(
            struct_with.atoms, struct_without.atoms
        ):
            assert atom_with.type == atom_without.type
            b_with = atom_with.bond_partners
            b_without = atom_without.bond_partners
            assert [a0.type for a0 in b_with] == [a1.type for a1 in b_without]
            assert [a0.idx for a0 in b_with] == [a1.idx for a1 in b_without]

    @pytest.mark.skipif(not has_mbuild, reason="mbuild is not installed")
    def test_independent_residues_molecules(self):
        """Test to see that _check_independent_residues works for molecules."""
        import mbuild.recipes

        butane = mbuild.recipes.Alkane(4)
        structure = butane.to_parmed()
        assert _check_independent_residues(structure)
        structure = butane.to_parmed(residues=["RES", "CH3"])
        assert not _check_independent_residues(structure)

    @pytest.mark.skipif(not has_mbuild, reason="mbuild is not installed")
    def test_independent_residues_atoms(self):
        """Test to see that _check_independent_residues works for single aotms."""
        import mbuild as mb

        argon = mb.Compound()
        argon.name = "Ar"
        structure = argon.to_parmed()
        assert _check_independent_residues(structure)

    @pytest.mark.skipif(not has_mbuild, reason="mbuild is not installed")
    def test_topology_precedence(self):
        """Test to see if topology precedence is properly adhered to.

        This test uses a force field file where bond, angle, and dihedral
        parameters are present with different counts of `type` definitions.
        It checks that:
            1. The parameters with the higher number of `type` definitions
               are assigned (because they are given the highest precedence)
            2. That if multiple definitions exist with the same number of
               `type` definitions, that the convention from OpenMM is followed
               whereby the definitions that occurs earliest in the XML is
               assigned.
        """
        import mbuild as mb

        ethane = mb.load(get_fn("ethane.mol2"))
        ff = Forcefield(forcefield_files=get_fn("ethane-topo-precedence.xml"))
        typed_ethane = ff.apply(ethane)

        assert (
            len(
                [
                    bond
                    for bond in typed_ethane.bonds
                    if round(bond.type.req, 2) == 1.15
                ]
            )
            == 6
        )
        assert (
            len(
                [
                    bond
                    for bond in typed_ethane.bonds
                    if round(bond.type.req, 2) == 1.6
                ]
            )
            == 1
        )
        assert (
            len(
                [
                    angle
                    for angle in typed_ethane.angles
                    if round(angle.type.theteq, 3) == 120.321
                ]
            )
            == 6
        )
        assert (
            len(
                [
                    angle
                    for angle in typed_ethane.angles
                    if round(angle.type.theteq, 3) == 97.403
                ]
            )
            == 6
        )
        assert (
            len(
                [
                    rb
                    for rb in typed_ethane.rb_torsions
                    if round(rb.type.c0, 3) == 0.287
                ]
            )
            == 9
        )

    @pytest.mark.skipif(not has_mbuild, reason="mbuild is not installed")
    @pytest.mark.parametrize(
        "ff_filename, kwargs",
        [
            ("ethane-angle-typo.xml", {"assert_angle_params": False}),
            ("ethane-dihedral-typo.xml", {"assert_dihedral_params": False}),
        ],
    )
    def test_missing_topo_params(self, ff_filename, kwargs):
        """Test that the user is notified if not all topology parameters are found."""
        import mbuild as mb

        ethane = mb.load(get_fn("ethane.mol2"))
        oplsaa_with_typo = Forcefield(forcefield_files=get_fn(ff_filename))
        with pytest.raises(Exception):
            ethane = oplsaa_with_typo.apply(ethane)
        with pytest.warns(UserWarning):
            ethane = oplsaa_with_typo.apply(ethane, **kwargs)

    @pytest.mark.skipif(not has_mbuild, reason="mbuild is not installed")
    def test_overrides_space(self):
        import mbuild as mb

        ethane = mb.load(get_fn("ethane.mol2"))
        ff = Forcefield(forcefield_files=get_fn("overrides-space.xml"))
        typed_ethane = ff.apply(ethane)
        assert typed_ethane.atoms[0].type == "CT3"

    @pytest.mark.skipif(not has_mbuild, reason="mbuild is not installed")
    def test_allow_empty_def(self):
        import mbuild as mb

        ethane = mb.load(get_fn("ethane.mol2"))
        with pytest.warns(ValidationWarning):
            ff = Forcefield(forcefield_files=get_fn("empty_def.xml"))
        ff.apply(ethane)

    @pytest.mark.skipif(not has_mbuild, reason="mbuild is not installed")
    def test_assert_bonds(self):
        import mbuild as mb

        ff = Forcefield(name="trappe-ua")

        derponium = mb.Compound()
        at1 = mb.Particle(name="H")
        at2 = mb.Particle(name="O")
        at3 = mb.Particle(name="_CH4")

        derponium.add([at1, at2, at3])
        derponium.add_bond((at1, at2))
        derponium.add_bond((at2, at3))

        with pytest.raises(Exception):
            ff.apply(derponium)
        thing = ff.apply(
            derponium, assert_bond_params=False, assert_angle_params=False
        )
        assert any(b.type is None for b in thing.bonds)

    def test_apply_subfuncs(self, oplsaa):
        mol2 = pmd.load_file(get_fn("ethane.mol2"), structure=True)

        ethane = oplsaa.apply(mol2)

        typemap = oplsaa.run_atomtyping(mol2, use_residue_map=False)
        oplsaa._apply_typemap(mol2, typemap)
        ethane2 = oplsaa.parametrize_system(mol2)

        # Note: Check ParmEd issue #1067 to see if __eq__ is implemented
        # assert ethane == ethane2
        assert ethane.box == ethane2.box
        assert ethane.positions == ethane2.positions
        for a1, a2 in zip(ethane.atoms, ethane2.atoms):
            assert a1.name == a2.name
            assert a1.idx == a2.idx
            assert a1.atom_type == a2.atom_type

        for b1, b2 in zip(ethane.bonds, ethane2.bonds):
            assert b1.atom1.atom_type == b2.atom1.atom_type
            assert b1.atom2.atom_type == b2.atom2.atom_type
            assert b1.type == b2.type

        for ang1, ang2 in zip(ethane.angles, ethane2.angles):
            assert ang1.type == ang2.type

    @pytest.mark.skipif(not has_mbuild, reason="mbuild is not installed")
    def test_non_zero_charge(self, oplsaa):
        import mbuild as mb

        compound = mb.load("C1=CC=C2C(=C1)C(C3=CC=CC=C3O2)C(=O)O", smiles=True)
        with pytest.warns(UserWarning):
            oplsaa.apply(compound, assert_dihedral_params=False)

    @pytest.mark.parametrize("filename", ["ethane.mol2", "benzene.mol2"])
    def test_write_xml(self, filename, oplsaa):
        mol = pmd.load_file(get_fn(filename), structure=True)
        typed = oplsaa.apply(mol)

        typed.write_foyer(
            filename="opls-snippet.xml", forcefield=oplsaa, unique=True
        )
        oplsaa_partial = Forcefield("opls-snippet.xml")
        typed_by_partial = oplsaa_partial.apply(mol)

        for adj in typed.adjusts:
            type1 = adj.atom1.atom_type
            type2 = adj.atom1.atom_type
            sigma_factor_pre = adj.type.sigma / (
                (type1.sigma + type2.sigma) / 2
            )
            epsilon_factor_pre = adj.type.epsilon / (
                (type1.epsilon * type2.epsilon) ** 0.5
            )

        for adj in typed_by_partial.adjusts:
            type1 = adj.atom1.atom_type
            type2 = adj.atom1.atom_type
            sigma_factor_post = adj.type.sigma / (
                (type1.sigma + type2.sigma) / 2
            )
            epsilon_factor_post = adj.type.epsilon / (
                (type1.epsilon * type2.epsilon) ** 0.5
            )

        assert sigma_factor_pre == sigma_factor_post
        assert epsilon_factor_pre == epsilon_factor_post

        # Do it again but with an XML including periodic dihedrals
        mol = pmd.load_file(get_fn(filename), structure=True)
        oplsaa = Forcefield(get_fn("oplsaa-periodic.xml"))
        typed = oplsaa.apply(mol)

        typed.write_foyer(
            filename="opls-snippet.xml", forcefield=oplsaa, unique=True
        )
        oplsaa_partial = Forcefield("opls-snippet.xml")
        typed_by_partial = oplsaa_partial.apply(mol)

        for adj in typed.adjusts:
            type1 = adj.atom1.atom_type
            type2 = adj.atom1.atom_type
            sigma_factor_pre = adj.type.sigma / (
                (type1.sigma + type2.sigma) / 2
            )
            epsilon_factor_pre = adj.type.epsilon / (
                (type1.epsilon * type2.epsilon) ** 0.5
            )

        for adj in typed_by_partial.adjusts:
            type1 = adj.atom1.atom_type
            type2 = adj.atom1.atom_type
            sigma_factor_post = adj.type.sigma / (
                (type1.sigma + type2.sigma) / 2
            )
            epsilon_factor_post = adj.type.epsilon / (
                (type1.epsilon * type2.epsilon) ** 0.5
            )

        assert sigma_factor_pre == sigma_factor_post
        assert epsilon_factor_pre == epsilon_factor_post

    @pytest.mark.parametrize("filename", ["ethane.mol2", "benzene.mol2"])
    def test_write_xml_multiple_periodictorsions(self, filename):
        cmpd = pmd.load_file(get_fn(filename), structure=True)
        ff = Forcefield(
            forcefield_files=get_fn("oplsaa_multiperiodicitytorsion.xml")
        )
        typed_struc = ff.apply(cmpd, assert_dihedral_params=False)
        typed_struc.write_foyer(
            filename="multi-periodictorsions.xml", forcefield=ff, unique=True
        )

        partial_ff = Forcefield(forcefield_files="multi-periodictorsions.xml")
        typed_by_partial = partial_ff.apply(cmpd, assert_dihedral_params=False)

        assert len(typed_struc.bonds) == len(typed_by_partial.bonds)
        assert len(typed_struc.angles) == len(typed_by_partial.angles)
        assert len(typed_struc.dihedrals) == len(typed_by_partial.dihedrals)

        root = ET.parse("multi-periodictorsions.xml")
        periodic_element = root.find("PeriodicTorsionForce")
        assert "periodicity2" in periodic_element[0].attrib
        assert "k2" in periodic_element[0].attrib
        assert "phase2" in periodic_element[0].attrib

    @pytest.mark.parametrize("filename", ["ethane.mol2", "benzene.mol2"])
    def test_load_xml(self, filename, oplsaa):
        mol = pmd.load_file(get_fn(filename), structure=True)
        if filename == "ethane.mol2":
            ff = Forcefield(get_fn("ethane-multiple.xml"))
        else:
            ff = oplsaa
        typed = ff.apply(mol)
        typed.write_foyer(filename="snippet.xml", forcefield=ff, unique=True)

        generated_ff = Forcefield("snippet.xml")

    def test_write_xml_overrides(self, oplsaa):
        # Test xml_writer new overrides and comments features
        mol = pmd.load_file(get_fn("styrene.mol2"), structure=True)
        typed = oplsaa.apply(mol, assert_dihedral_params=False)
        typed.write_foyer(
            filename="opls-styrene.xml", forcefield=oplsaa, unique=True
        )
        styrene = ET.parse("opls-styrene.xml")
        atom_types = styrene.getroot().find("AtomTypes").findall("Type")
        for item in atom_types:
            attributes = item.attrib
            if attributes["name"] == "opls_145":
                assert attributes["overrides"] == "opls_142"
                assert str(item.xpath("comment()")) in {
                    '[<!--Note: original overrides="opls_141,opls_142"-->]',
                    '[<!--Note: original overrides="opls_142,opls_141"-->]',
                }
            elif attributes["name"] == "opls_146":
                assert attributes["overrides"] == "opls_144"
                assert (
                    str(item.xpath("comment()"))
                    == '[<!--Note: original overrides="opls_144"-->]'
                )

    def test_load_metadata(self):
        lj_ff = Forcefield(get_fn("lj.xml"))
        assert lj_ff.version == "0.4.1"
        assert lj_ff.name == "LJ"

        lj_ff = Forcefield(
            forcefield_files=[get_fn("lj.xml"), get_fn("lj2.xml")]
        )
        assert lj_ff.version == ["0.4.1", "4.8.2"]
        assert lj_ff.name == ["LJ", "JL"]

    def test_load_metadata_single_xml(self):
        from_xml_ff = Forcefield(forcefield_files=get_fn("lj.xml"))
        assert from_xml_ff.version == "0.4.1"
        assert from_xml_ff.name == "LJ"

    def test_load_metadata_list_xml(self):
        from_xml_ff = Forcefield(
            forcefield_files=[get_fn("lj.xml"), get_fn("lj2.xml")]
        )
        assert isinstance(from_xml_ff.version, List)
        assert isinstance(from_xml_ff.name, List)
        assert all([x in from_xml_ff.version for x in ["0.4.1", "4.8.2"]])
        assert all([x in from_xml_ff.name for x in ["JL", "LJ"]])

    def test_load_metadata_from_internal_forcefield_plugin_loader(self):
        from_xml_ff = forcefields.load_OPLSAA()
        assert from_xml_ff.version == "0.0.1"
        assert from_xml_ff.name == "OPLS-AA"

    def test_load_metadata_from_internal_name(self):
        from_xml_ff = Forcefield(name="oplsaa")
        assert from_xml_ff.version == "0.0.1"
        assert from_xml_ff.name == "OPLS-AA"

    @pytest.mark.skipif(not has_mbuild, reason="mbuild is not installed")
    def test_no_overlap_residue_atom_overlap(self):
        import mbuild as mb

        mol1 = mb.load("CCC", smiles=True)
        mol2 = mb.load("COC", smiles=True)

        mol1.name = "CCC"
        mol2.name = "COC"

        box = mb.fill_box([mol1, mol2], n_compounds=[2, 2], density=700)

        all_substructures = []
        structure = box.to_parmed(residues=["CCC", "COC"])
        for res_id, res in enumerate(structure.residues):
            all_substructures.append(_structure_from_residue(res, structure))

        residue_idx_per_atom = map(lambda x: x.residue.idx, structure.atoms)
        num_unique_residue_indices = len(set([*residue_idx_per_atom]))
        num_residues = len(structure.residues)

        assert num_residues == num_unique_residue_indices

    @pytest.mark.skipif(not has_mbuild, reason="mbuild is not installed")
    def test_unknown_combining_rule(self, oplsaa):
        import mbuild as mb

        benzene = mb.load("c1ccccc1", smiles=True)

        with pytest.raises(
            UnimplementedCombinationRuleError, match="bogus is not impl"
        ):
            oplsaa.apply(structure=benzene, combining_rule="bogus")

    @pytest.mark.parametrize(
        ("ff_name", "expected_combining_rule", "expected_14_sigma"),
        [
            ("benzene_lb.xml", "lorentz", 0.3),
            ("benzene_geo.xml", "geometric", 2.82842712474619),
        ],
    )
    @pytest.mark.skipif(not has_mbuild, reason="mbuild is not installed")
    def test_combining_rule(
        self, ff_name, expected_combining_rule, expected_14_sigma
    ):
        import mbuild as mb

        ff = Forcefield(get_fn(ff_name))
        benzene = mb.load("c1ccccc1", smiles=True)

        out = ff.apply(benzene)

        assert out.combining_rule == expected_combining_rule

        for adj in out.adjusts:
            if adj.atom1.name == "C" and adj.atom2.name == "H":
                break

        found_14_sigma = adj.type.sigma

        assert abs(found_14_sigma - expected_14_sigma) < 1e-10<|MERGE_RESOLUTION|>--- conflicted
+++ resolved
@@ -9,17 +9,12 @@
 from lxml import etree as ET
 from pkg_resources import resource_filename
 
-<<<<<<< HEAD
-from foyer import Forcefield
+from foyer import Forcefield, forcefields
 from foyer.exceptions import (
     FoyerError,
     UnimplementedCombinationRuleError,
     ValidationWarning,
 )
-=======
-from foyer import Forcefield, forcefields
-from foyer.exceptions import FoyerError, ValidationWarning
->>>>>>> a283ab6b
 from foyer.forcefield import (
     _check_independent_residues,
     _structure_from_residue,
