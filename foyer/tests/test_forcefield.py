--- conflicted
+++ resolved
@@ -147,7 +147,6 @@
     topo, NULL = generate_topology(structure)
     assert _check_independent_residues(topo)
 
-<<<<<<< HEAD
 def test_topology_precedence():
     """Test to see if topology precedence is properly adhered to.
 
@@ -175,7 +174,7 @@
                 if round(angle.type.theteq, 3) == 97.403]) == 6
     assert len([rb for rb in typed_ethane.rb_torsions
                 if round(rb.type.c0, 3) == 0.287]) == 9
-=======
+
 @pytest.mark.parametrize("ff_filename,kwargs", [
     ("ethane-angle-typo.xml", {"assert_angle_params": False}),
     ("ethane-dihedral-typo.xml", {"assert_dihedral_params": False})
@@ -187,5 +186,4 @@
     with pytest.raises(Exception):
         ethane = oplsaa_with_typo.apply(ethane)
     with pytest.warns(UserWarning):
-        ethane = oplsaa_with_typo.apply(ethane, **kwargs)
->>>>>>> 759fc5a2
+        ethane = oplsaa_with_typo.apply(ethane, **kwargs)