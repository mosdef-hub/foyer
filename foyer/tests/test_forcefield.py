import difflib
import glob
import os
from pkg_resources import resource_filename

import mbuild as mb
from mbuild.examples import Alkane
import parmed as pmd
import pytest

from foyer import Forcefield
from foyer.forcefield import generate_topology
from foyer.forcefield import _check_independent_residues
from foyer.exceptions import FoyerError
from foyer.tests.utils import get_fn
from foyer.utils.io import has_mbuild


FF_DIR = resource_filename('foyer', 'forcefields')
FORCEFIELDS = glob.glob(os.path.join(FF_DIR, '*.xml'))


def test_load_files():
    for ff_file in FORCEFIELDS:
        ff1 = Forcefield(forcefield_files=ff_file)
        assert len(ff1._atomTypes) > 0

        ff2 = Forcefield(forcefield_files=ff_file)
        assert len(ff1._atomTypes) == len(ff2._atomTypes)


def test_duplicate_type_definitions():
    with pytest.raises(ValueError):
        ff4 = Forcefield(name='oplsaa', forcefield_files=FORCEFIELDS)


def test_missing_type_definitions():
    with pytest.raises(FoyerError):
        FF = Forcefield()
        ethane = pmd.load_file(get_fn('ethane.mol2'), structure=True)
        FF.apply(ethane)

def test_from_parmed():
    mol2 = pmd.load_file(get_fn('ethane.mol2'), structure=True)
    oplsaa = Forcefield(name='oplsaa')
    ethane = oplsaa.apply(mol2)

    assert sum((1 for at in ethane.atoms if at.type == 'opls_135')) == 2
    assert sum((1 for at in ethane.atoms if at.type == 'opls_140')) == 6
    assert len(ethane.bonds) == 7
    assert all(x.type for x in ethane.bonds)
    assert len(ethane.angles) == 12
    assert all(x.type for x in ethane.angles)
    assert len(ethane.rb_torsions) == 9
    assert all(x.type for x in ethane.dihedrals)

    mol2 = pmd.load_file(get_fn('ethane.mol2'), structure=True)
    mol2.box_vectors = [[2, 0, 0], [0, 2, 0], [0, 0, 2]]
    oplsaa = Forcefield(name='oplsaa')
    ethane = oplsaa.apply(mol2)

    assert ethane.box_vectors == mol2.box_vectors

@pytest.mark.skipif(not has_mbuild, reason="mbuild is not installed")
def test_from_mbuild():
    mol2 = mb.load(get_fn('ethane.mol2'))
    oplsaa = Forcefield(name='oplsaa')
    ethane = oplsaa.apply(mol2)

    assert sum((1 for at in ethane.atoms if at.type == 'opls_135')) == 2
    assert sum((1 for at in ethane.atoms if at.type == 'opls_140')) == 6
    assert len(ethane.bonds) == 7
    assert all(x.type for x in ethane.bonds)
    assert len(ethane.angles) == 12
    assert all(x.type for x in ethane.angles)
    assert len(ethane.rb_torsions) == 9
    assert all(x.type for x in ethane.dihedrals)

@pytest.mark.skipif(not has_mbuild, reason="mbuild is not installed")
def test_write_refs():
    mol2 = mb.load(get_fn('ethane.mol2'))
    oplsaa = Forcefield(name='oplsaa')
    ethane = oplsaa.apply(mol2, references_file='ethane.bib')
    assert os.path.isfile('ethane.bib')

@pytest.mark.skipif(not has_mbuild, reason="mbuild is not installed")
def test_write_refs_multiple():
    mol2 = mb.load(get_fn('ethane.mol2'))
    oplsaa = Forcefield(forcefield_files=get_fn('refs-multi.xml'))
    ethane = oplsaa.apply(mol2, references_file='ethane-multi.bib')
    assert os.path.isfile('ethane-multi.bib')
    with open(get_fn('ethane-multi.bib')) as file1:
        with open('ethane-multi.bib') as file2:
            diff = list(difflib.unified_diff(file1.readlines(),
                                             file2.readlines(),
                                             n=0))
    assert not diff

def test_preserve_resname():
    untyped_ethane = pmd.load_file(get_fn('ethane.mol2'), structure=True)
    untyped_resname = untyped_ethane.residues[0].name
    oplsaa = Forcefield(name='oplsaa')
    typed_ethane = oplsaa.apply(untyped_ethane)
    typed_resname = typed_ethane.residues[0].name
    assert typed_resname == untyped_resname

@pytest.mark.skipif(not has_mbuild, reason="mbuild is not installed")
def test_apply_residues():
    from mbuild.examples import Ethane
    ethane = Ethane()
    opls = Forcefield(name='oplsaa')
    typed = opls.apply(ethane, residues='CH3')
    assert len([res for res in typed.residues if res.name == 'CH3']) == 2

@pytest.mark.skipif(not has_mbuild, reason="mbuild is not installed")
def test_from_mbuild_customtype():
    mol2 = mb.load(get_fn('ethane_customtype.pdb'))
    customtype_ff = Forcefield(forcefield_files=get_fn('validate_customtypes.xml'))
    ethane = customtype_ff.apply(mol2)

    assert sum((1 for at in ethane.atoms if at.type == 'C3')) == 2
    assert sum((1 for at in ethane.atoms if at.type == 'Hb')) == 6
    assert len(ethane.bonds) == 7
    assert all(x.type for x in ethane.bonds)
    assert len(ethane.angles) == 12
    assert all(x.type for x in ethane.angles)
    assert len(ethane.rb_torsions) == 9
    assert all(x.type for x in ethane.dihedrals)

def test_improper_dihedral():
    untyped_benzene = pmd.load_file(get_fn('benzene.mol2'), structure=True)
    ff_improper = Forcefield(forcefield_files=get_fn('improper_dihedral.xml'))
    benzene = ff_improper.apply(untyped_benzene, assert_dihedral_params=False)
    assert len(benzene.dihedrals) == 18
    assert len([dih for dih in benzene.dihedrals if dih.improper]) == 6
    assert len([dih for dih in benzene.dihedrals if not dih.improper]) == 12

def test_residue_map():
    ethane = pmd.load_file(get_fn('ethane.mol2'), structure=True)
    ethane *= 2
    oplsaa = Forcefield(name='oplsaa')
    topo, NULL = generate_topology(ethane)
    topo_with = oplsaa.run_atomtyping(topo, use_residue_map=True)
    topo_without = oplsaa.run_atomtyping(topo, use_residue_map=False)
    assert all([a.id for a in topo_with.atoms()][0])
    assert all([a.id for a in topo_without.atoms()][0])
    struct_with = pmd.openmm.load_topology(topo_with, oplsaa.createSystem(topo_with))
    struct_without = pmd.openmm.load_topology(topo_without, oplsaa.createSystem(topo_without))
    for atom_with, atom_without in zip(struct_with.atoms, struct_without.atoms):
        assert atom_with.type == atom_without.type
        b_with = atom_with.bond_partners
        b_without = atom_without.bond_partners
        assert [a0.type for a0 in b_with] == [a1.type for a1 in b_without]
        assert [a0.idx for a0 in b_with] == [a1.idx for a1 in b_without]

def test_independent_residues_molecules():
    """Test to see that _check_independent_residues works for molecules."""
    butane = Alkane(4)
    structure = butane.to_parmed()
    topo, NULL = generate_topology(structure)
    assert _check_independent_residues(topo)
    structure = butane.to_parmed(residues=['RES', 'CH3'])
    topo, NULL = generate_topology(structure)
    assert not _check_independent_residues(topo)

@pytest.mark.skipif(not has_mbuild, reason="mbuild is not installed")
def test_independent_residues_atoms():
    """Test to see that _check_independent_residues works for single aotms."""
    argon = mb.Compound()
    argon.name = 'Ar'
    structure = argon.to_parmed()
    topo, NULL = generate_topology(structure)
    assert _check_independent_residues(topo)

@pytest.mark.skipif(not has_mbuild, reason="mbuild is not installed")
def test_topology_precedence():
    """Test to see if topology precedence is properly adhered to.

    This test uses a force field file where bond, angle, and dihedral
    parameters are present with different counts of `type` definitions.
    It checks that:
        1. The parameters with the higher number of `type` definitions
           are assigned (because they are given the highest precedence)
        2. That if multiple definitions exist with the same number of
           `type` definitions, that the convention from OpenMM is followed
           whereby the definitions that occurs earliest in the XML is
           assigned.
    """
    ethane = mb.load(get_fn('ethane.mol2'))
    ff = Forcefield(forcefield_files=get_fn('ethane-topo-precedence.xml'))
    typed_ethane = ff.apply(ethane)

    assert len([bond for bond in typed_ethane.bonds
                if round(bond.type.req, 2) == 1.15]) == 6
    assert len([bond for bond in typed_ethane.bonds
                if round(bond.type.req, 2) == 1.6]) == 1
    assert len([angle for angle in typed_ethane.angles
                if round(angle.type.theteq, 3) == 120.321]) == 6
    assert len([angle for angle in typed_ethane.angles
                if round(angle.type.theteq, 3) == 97.403]) == 6
    assert len([rb for rb in typed_ethane.rb_torsions
                if round(rb.type.c0, 3) == 0.287]) == 9

@pytest.mark.skipif(not has_mbuild, reason="mbuild is not installed")
@pytest.mark.parametrize("ff_filename,kwargs", [
    ("ethane-angle-typo.xml", {"assert_angle_params": False}),
    ("ethane-dihedral-typo.xml", {"assert_dihedral_params": False})
])
def test_missing_topo_params(ff_filename, kwargs):
    """Test that the user is notified if not all topology parameters are found."""
    ethane = mb.load(get_fn('ethane.mol2'))
    oplsaa_with_typo = Forcefield(forcefield_files=get_fn(ff_filename))
    with pytest.raises(Exception):
        ethane = oplsaa_with_typo.apply(ethane)
    with pytest.warns(UserWarning):
        ethane = oplsaa_with_typo.apply(ethane, **kwargs)

@pytest.mark.skipif(not has_mbuild, reason="mbuild is not installed")
def test_overrides_space():
    ethane = mb.load(get_fn('ethane.mol2'))
    ff = Forcefield(forcefield_files=get_fn('overrides-space.xml'))
    typed_ethane = ff.apply(ethane)
    assert typed_ethane.atoms[0].type == 'CT3'

<<<<<<< HEAD
def test_allow_empty_def():
    ethane = mb.load(get_fn('ethane.mol2'))
    ff = Forcefield(forcefield_files=get_fn('empty_def.xml'))
    typed_ethane = ff.apply(ethane)
=======
def test_assert_bonds():
    ff = Forcefield(name='trappe-ua')

    derponium = mb.Compound()
    at1 = mb.Particle(name='H')
    at2 = mb.Particle(name='O')
    at3 = mb.Particle(name='_CH4')

    derponium.add([at1, at2, at3])
    derponium.add_bond((at1, at2))
    derponium.add_bond((at2, at3))

    with pytest.raises(Exception):
        ff.apply(derponium)
    thing = ff.apply(derponium, assert_bond_params=False, assert_angle_params=False)
    assert any(b.type is None for b in thing.bonds)
>>>>>>> dfc09e9c
<|MERGE_RESOLUTION|>--- conflicted
+++ resolved
@@ -222,12 +222,11 @@
     typed_ethane = ff.apply(ethane)
     assert typed_ethane.atoms[0].type == 'CT3'
 
-<<<<<<< HEAD
 def test_allow_empty_def():
     ethane = mb.load(get_fn('ethane.mol2'))
     ff = Forcefield(forcefield_files=get_fn('empty_def.xml'))
     typed_ethane = ff.apply(ethane)
-=======
+
 def test_assert_bonds():
     ff = Forcefield(name='trappe-ua')
 
@@ -243,5 +242,4 @@
     with pytest.raises(Exception):
         ff.apply(derponium)
     thing = ff.apply(derponium, assert_bond_params=False, assert_angle_params=False)
-    assert any(b.type is None for b in thing.bonds)
->>>>>>> dfc09e9c
+    assert any(b.type is None for b in thing.bonds)