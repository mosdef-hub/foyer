--- conflicted
+++ resolved
@@ -7,40 +7,21 @@
 from foyer.tests.base_test import BaseTest
 from foyer.tests.utils import get_fn
 
-<<<<<<< HEAD
-=======
-OPLS_TESTFILES_DIR = resource_filename("foyer", "opls_validation")
-
-
-def test_missing_overrides():
-    top = os.path.join(OPLS_TESTFILES_DIR, "benzene/benzene.top")
-    gro = os.path.join(OPLS_TESTFILES_DIR, "benzene/benzene.gro")
-    structure = pmd.load_file(top, xyz=gro)
-
-    forcefield = Forcefield(get_fn("missing_overrides.xml"))
-    with pytest.raises(FoyerError):
-        forcefield.apply(structure)
->>>>>>> 26791e10
 
 class TestRunAtomTyping(BaseTest):
     @pytest.fixture(scope="session")
     def missing_overrides_ff(self):
         return Forcefield(get_fn("missing_overrides.xml"))
 
-<<<<<<< HEAD
-    def test_missing_overrides(self, opls_validation_benzene, missing_overrides_ff):
+    def test_missing_overrides(
+        self, opls_validation_benzene, missing_overrides_ff
+    ):
         with pytest.raises(FoyerError):
             missing_overrides_ff.apply(opls_validation_benzene)
 
     def test_missing_definition(self, missing_overrides_ff):
-        structure = pmd.load_file(get_fn("silly_chemistry.mol2"), structure=True)
+        structure = pmd.load_file(
+            get_fn("silly_chemistry.mol2"), structure=True
+        )
         with pytest.raises(FoyerError):
-            missing_overrides_ff.apply(structure)
-=======
-def test_missing_definition():
-    structure = pmd.load_file(get_fn("silly_chemistry.mol2"), structure=True)
-
-    forcefield = Forcefield(get_fn("missing_overrides.xml"))
-    with pytest.raises(FoyerError):
-        forcefield.apply(structure)
->>>>>>> 26791e10
+            missing_overrides_ff.apply(structure)