import numpy as np
import parmed as pmd
import pytest

from foyer import Forcefield
from foyer.tests.base_test import BaseTest
from foyer.tests.utils import get_fn
from foyer.utils.nbfixes import apply_nbfix


<<<<<<< HEAD
class TestUtils(BaseTest):
    def test_apply_nbfix(self, oplsaa):
        ethane = pmd.load_file(get_fn("ethane.mol2"), structure=True)
        ethane = oplsaa.apply(ethane)
        ethane_tweaked = apply_nbfix(
            struct=ethane,
            atom_type1="opls_135",
=======
def test_apply_nbfix():
    opls = Forcefield(name="oplsaa")
    ethane = pmd.load_file(get_fn("ethane.mol2"), structure=True)
    ethane = opls.apply(ethane)
    ethane_tweaked = apply_nbfix(
        struct=ethane,
        atom_type1="opls_135",
        atom_type2="opls_140",
        sigma=0.4,
        epsilon=50.0,
    )

    assert not ethane.has_NBFIX()
    assert ethane_tweaked.has_NBFIX()

    # 0.44898.... is rmin, which parmed uses internally in place of sigma
    for atom in ethane_tweaked:
        if atom.atom_type.name == "opls_135":
            assert np.allclose(
                atom.atom_type.nbfix["opls_140"][:2],
                [0.44898481932374923, 50.0],
            )
        elif atom.atom_type.name == "opls_140":
            assert np.allclose(
                atom.atom_type.nbfix["opls_135"][:2],
                [0.44898481932374923, 50.0],
            )


def test_apply_nbfix_bad_atom_type():
    opls = Forcefield(name="oplsaa")
    ethane = pmd.load_file(get_fn("ethane.mol2"), structure=True)
    ethane = opls.apply(ethane)
    with pytest.raises(ValueError):
        apply_nbfix(
            struct=ethane,
            atom_type1="opls__typo_135",
>>>>>>> 26791e10
            atom_type2="opls_140",
            sigma=0.4,
            epsilon=50.0,
        )
<<<<<<< HEAD

        assert not ethane.has_NBFIX()
        assert ethane_tweaked.has_NBFIX()

        # 0.44898.... is rmin, which parmed uses internally in place of sigma
        for atom in ethane_tweaked:
            if atom.atom_type.name == "opls_135":
                assert np.allclose(
                    atom.atom_type.nbfix["opls_140"][:2], [0.44898481932374923, 50.0]
                )
            elif atom.atom_type.name == "opls_140":
                assert np.allclose(
                    atom.atom_type.nbfix["opls_135"][:2], [0.44898481932374923, 50.0]
                )

    def test_apply_nbfix_bad_atom_type(self, oplsaa):
        ethane = pmd.load_file(get_fn("ethane.mol2"), structure=True)
        ethane = oplsaa.apply(ethane)
        with pytest.raises(ValueError):
            apply_nbfix(
                struct=ethane,
                atom_type1="opls__typo_135",
                atom_type2="opls_140",
                sigma=0.4,
                epsilon=50.0,
            )
        with pytest.raises(ValueError):
            apply_nbfix(
                struct=ethane,
                atom_type1="opls_135",
                atom_type2="opls_141",
                sigma=0.4,
                epsilon=50.0,
            )
=======
    with pytest.raises(ValueError):
        apply_nbfix(
            struct=ethane,
            atom_type1="opls_135",
            atom_type2="opls_141",
            sigma=0.4,
            epsilon=50.0,
        )
>>>>>>> 26791e10
<|MERGE_RESOLUTION|>--- conflicted
+++ resolved
@@ -8,7 +8,6 @@
 from foyer.utils.nbfixes import apply_nbfix
 
 
-<<<<<<< HEAD
 class TestUtils(BaseTest):
     def test_apply_nbfix(self, oplsaa):
         ethane = pmd.load_file(get_fn("ethane.mol2"), structure=True)
@@ -16,50 +15,10 @@
         ethane_tweaked = apply_nbfix(
             struct=ethane,
             atom_type1="opls_135",
-=======
-def test_apply_nbfix():
-    opls = Forcefield(name="oplsaa")
-    ethane = pmd.load_file(get_fn("ethane.mol2"), structure=True)
-    ethane = opls.apply(ethane)
-    ethane_tweaked = apply_nbfix(
-        struct=ethane,
-        atom_type1="opls_135",
-        atom_type2="opls_140",
-        sigma=0.4,
-        epsilon=50.0,
-    )
-
-    assert not ethane.has_NBFIX()
-    assert ethane_tweaked.has_NBFIX()
-
-    # 0.44898.... is rmin, which parmed uses internally in place of sigma
-    for atom in ethane_tweaked:
-        if atom.atom_type.name == "opls_135":
-            assert np.allclose(
-                atom.atom_type.nbfix["opls_140"][:2],
-                [0.44898481932374923, 50.0],
-            )
-        elif atom.atom_type.name == "opls_140":
-            assert np.allclose(
-                atom.atom_type.nbfix["opls_135"][:2],
-                [0.44898481932374923, 50.0],
-            )
-
-
-def test_apply_nbfix_bad_atom_type():
-    opls = Forcefield(name="oplsaa")
-    ethane = pmd.load_file(get_fn("ethane.mol2"), structure=True)
-    ethane = opls.apply(ethane)
-    with pytest.raises(ValueError):
-        apply_nbfix(
-            struct=ethane,
-            atom_type1="opls__typo_135",
->>>>>>> 26791e10
             atom_type2="opls_140",
             sigma=0.4,
             epsilon=50.0,
         )
-<<<<<<< HEAD
 
         assert not ethane.has_NBFIX()
         assert ethane_tweaked.has_NBFIX()
@@ -68,11 +27,13 @@
         for atom in ethane_tweaked:
             if atom.atom_type.name == "opls_135":
                 assert np.allclose(
-                    atom.atom_type.nbfix["opls_140"][:2], [0.44898481932374923, 50.0]
+                    atom.atom_type.nbfix["opls_140"][:2],
+                    [0.44898481932374923, 50.0],
                 )
             elif atom.atom_type.name == "opls_140":
                 assert np.allclose(
-                    atom.atom_type.nbfix["opls_135"][:2], [0.44898481932374923, 50.0]
+                    atom.atom_type.nbfix["opls_135"][:2],
+                    [0.44898481932374923, 50.0],
                 )
 
     def test_apply_nbfix_bad_atom_type(self, oplsaa):
@@ -93,14 +54,4 @@
                 atom_type2="opls_141",
                 sigma=0.4,
                 epsilon=50.0,
-            )
-=======
-    with pytest.raises(ValueError):
-        apply_nbfix(
-            struct=ethane,
-            atom_type1="opls_135",
-            atom_type2="opls_141",
-            sigma=0.4,
-            epsilon=50.0,
-        )
->>>>>>> 26791e10
+            )