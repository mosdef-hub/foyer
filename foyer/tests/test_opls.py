--- conflicted
+++ resolved
@@ -7,11 +7,8 @@
 from pkg_resources import resource_filename
 
 from foyer import Forcefield
-<<<<<<< HEAD
 from foyer.tests.base_test import BaseTest
-=======
-from foyer.exceptions import MissingForceError
->>>>>>> 335a0491
+
 from foyer.tests.utils import atomtype
 
 OPLSAA = Forcefield(name="oplsaa")
@@ -83,10 +80,5 @@
         assert parametrized.combining_rule == "geometric"
 
 
-<<<<<<< HEAD
 if __name__ == "__main__":
-=======
-
-if __name__ == '__main__':
->>>>>>> 335a0491
     TestOPLS().find_correctly_implemented()