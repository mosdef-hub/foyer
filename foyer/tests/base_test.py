--- conflicted
+++ resolved
@@ -7,13 +7,7 @@
 from foyer import forcefields
 from foyer.smarts import SMARTS
 
-<<<<<<< HEAD
-OPLS_TEST_FILE_DIR = Path(
-    resources.files("foyer").joinpath("opls_validation")
-).resolve()
-=======
 OPLS_TEST_FILE_DIR = Path(resource_filename("foyer", "opls_validation")).resolve()
->>>>>>> 469712fa
 
 
 class BaseTest:
