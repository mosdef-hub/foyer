--- conflicted
+++ resolved
@@ -187,7 +187,6 @@
             for old_atom, new_atom_id in zip([atom for atom in res.atoms()], [atom.id for atom in prototype.atoms()]):
                 old_atom.id = new_atom_id
 
-<<<<<<< HEAD
 def _resolve_urey_bradleys(system, topology):
         """ Separate urey bradley bonds from harmonic bonds in OpenMM System
 
@@ -216,7 +215,6 @@
         system.addForce(harmonic_bond_force)
         system.addForce(ub_force)
 
-=======
 def _error_or_warn(error, msg):
     """Raise an error or warning if topology objects are not fully parameterized.
     
@@ -231,7 +229,6 @@
         raise Exception(msg)
     else:
         warnings.warn(msg)
->>>>>>> 759fc5a2
 
 
 class Forcefield(app.ForceField):
