--- conflicted
+++ resolved
@@ -526,33 +526,24 @@
                 Validator(ff_file_name, debug)
         super(Forcefield, self).__init__(*preprocessed_files)
 
-<<<<<<< HEAD
-        if isinstance(forcefield_files, str):
-            self._version = self._parse_version_number(forcefield_files)
-            self._name = self._parse_name(forcefield_files)
-            self._combining_rule = self._parse_combining_rule(forcefield_files)
-
-        elif isinstance(forcefield_files, list):
-=======
         if len(preprocessed_files) == 1:
             self._version = self._parse_version_number(preprocessed_files[0])
             self._name = self._parse_name(preprocessed_files[0])
+            self._combining_rule = self._parse_combining_rule(
+                preprocessed_files[0]
+            )
         elif len(preprocessed_files) > 1:
->>>>>>> a283ab6b
             self._version = [
                 self._parse_version_number(f) for f in preprocessed_files
             ]
-<<<<<<< HEAD
-            self._name = [self._parse_name(f) for f in forcefield_files]
+            self._name = [self._parse_name(f) for f in preprocessed_files]
             self._combining_rule = [
-                self._parse_combining_rule(f) for f in forcefield_files
+                self._parse_combining_rule(f) for f in preprocessed_files
             ]
-=======
-            self._name = [self._parse_name(f) for f in preprocessed_files]
->>>>>>> a283ab6b
 
         for fp in preprocessed_files:
             os.remove(fp)
+
         self.parser = smarts.SMARTS(self.non_element_types)
         self._system_data = None
 
