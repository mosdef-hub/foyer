### Foyer: A package for atom-typing as well as applying and disseminating forcefields

[![Gitter chat](https://badges.gitter.im/mosdef-hub/gitter.png)](https://gitter.im/mosdef-hub/Lobby)
[![Linux Build Status](https://travis-ci.org/mosdef-hub/foyer.svg?branch=master)](https://travis-ci.org/mosdef-hub/foyer)
[![Windows Build status](https://ci.appveyor.com/api/projects/status/r6b2ny2hjo1t1ulb/branch/master?svg=true)](https://ci.appveyor.com/project/ctk3b/foyer/branch/master)
[![PyPI Version](https://badge.fury.io/py/foyer.svg)](https://pypi.python.org/pypi/foyer)
[![Anaconda Badge](https://anaconda.org/mosdef/foyer/badges/version.svg)](https://anaconda.org/mosdef/foyer)
[![Coverage Status](https://coveralls.io/repos/github/mosdef-hub/foyer/badge.svg?branch=master)](https://coveralls.io/github/mosdef-hub/foyer?branch=master)
[![codecov](https://codecov.io/gh/mosdef-hub/foyer/branch/master/graph/badge.svg)](https://codecov.io/gh/mosdef-hub/foyer)

## Overview
Foyer is an open-source Python tool for defining and applying force field atom-typing
<<<<<<< HEAD
rules in a format that is both human- and machine-readable.  Foyer provides a framework for force field
=======
rules in a format that is both human- and machine-readable.  It parametrizes chemical topologies, 
generating, syntactically correct input files for various simulation engines. Foyer provides a framework for force field
>>>>>>> c5ffa15d
dissemination, helping to eliminate ambiguity in atom-typing and improving reproducibility
(for more information, see [our paper](https://arxiv.org/abs/1812.06779), which is currently a pre-print).


Foyer defines force fields in an XML format, where SMARTS strings are used to define the chemical context
of a particular atom type and “overrides” are used to set rule precedence, rather than a rigid hierarchical scheme.
Foyer builds upon the [OpenMM .xml force field](http://docs.openmm.org/7.0.0/userguide/application.html#creating-force-fields)
file, annotated with SMARTS-based atomtypes, e.g.:

```xml
<ForceField>
 <AtomTypes>
  <Type name="opls_135" class="CT" element="C" mass="12.01100" def="[C;X4](C)(H)(H)H" desc="alkane CH3"/>
  <Type name="opls_140" class="HC" element="H" mass="1.00800"  def="H[C;X4]" desc="alkane H"/>
 </AtomTypes>
</ForceField>
```

Foyer can apply the forcefield to arbitrary chemical topologies. We currently support:

* [OpenMM.Topology](http://docs.openmm.org/7.0.0/api-python/generated/simtk.openmm.app.topology.Topology.html#)
* [ParmEd.Structure](http://parmed.github.io/ParmEd/html/structure.html)
* [mBuild.Compound](http://mosdef-hub.github.io/mbuild/data_structures.html)

Application of a force field can be as simple as:
```python
from foyer import Forcefield
import parmed as pmd

untyped_ethane = pmd.load_file('ethane.mol2', structure=True)
oplsaa = Forcefield(forcefield_files='oplsaa.xml')
ethane = oplsaa.apply(untyped_ethane)

# Save to any format supported by ParmEd
ethane.save('ethane.top')
ethane.save('ethane.gro')
```

## Getting started

#### Getting started with SMARTS-based atom-typing
* [SMARTS-based atomtyping](docs/smarts.rst)
* [Supported SMARTS Grammar](https://github.com/mosdef-hub/foyer/issues/63)

#### Defining force fields:
* [Defining force field parameters](docs/parameter_definitions.md)
* [Force field file validation](docs/validation.rst)


#### Example foyer force field files:
Foyer currently includes a subset of the OPLS AA and TraPPE forcefields, currently part of the source distribution:
* https://github.com/mosdef-hub/foyer/tree/master/foyer/forcefields

Additional example force field XML files:
* https://github.com/chrisiacovella/OPLSaa_perfluoroalkanes
* https://github.com/mosdef-hub/forcefield_perfluoroethers
* https://github.com/summeraz/OPLSaa_alkylsilanes

Example template for disseminating force fields:
* https://github.com/mosdef-hub/forcefield_template


#### Using Foyer to perform atom typing:
* [Basic usage examples](docs/usage_examples.rst)
* [Detailed Jupyter notebook tutorials, including integration with mBuild](https://github.com/mosdef-hub/foyer_tutorials)
* [Jupyter notebook tutorials](https://github.com/mosdef-hub/foyer/docs/examples), from [our paper](https://arxiv.org/abs/1812.06779)

### Documentation:
* Documentation website: http://mosdef-hub.github.io/foyer/

### Installation instructions
* [Installation instructions](docs/installation.rst)

### Citing Foyer:
* If you use this package, please cite [our paper](https://arxiv.org/abs/1812.06779), which is currently a pre-print.
* Please also cite the github repository, https://github.com/mosdef-hub/foyer

#### [![License](https://img.shields.io/badge/license-MIT-blue.svg)](http://opensource.org/licenses/MIT)

Various sub-portions of this library may be independently distributed under
different licenses. See those files for their specific terms.

This material is based upon work supported by the National Science Foundation under grants NSF ACI-1047828 and NSF ACI-1535150. Any opinions, findings, and conclusions or recommendations expressed in this material are those of the author(s) and do not necessarily reflect the views of the National Science Foundation.<|MERGE_RESOLUTION|>--- conflicted
+++ resolved
@@ -10,12 +10,8 @@
 
 ## Overview
 Foyer is an open-source Python tool for defining and applying force field atom-typing
-<<<<<<< HEAD
-rules in a format that is both human- and machine-readable.  Foyer provides a framework for force field
-=======
 rules in a format that is both human- and machine-readable.  It parametrizes chemical topologies, 
 generating, syntactically correct input files for various simulation engines. Foyer provides a framework for force field
->>>>>>> c5ffa15d
 dissemination, helping to eliminate ambiguity in atom-typing and improving reproducibility
 (for more information, see [our paper](https://arxiv.org/abs/1812.06779), which is currently a pre-print).
 
