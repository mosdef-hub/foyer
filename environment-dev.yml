--- conflicted
+++ resolved
@@ -12,11 +12,7 @@
   - openmm>=7.7
   - parmed>=3.4.3
   - ele
-<<<<<<< HEAD
   - openff-toolkit >=0.11.0
-=======
-  - openff-toolkit=0.10.6
->>>>>>> e276bc91
   - gmso
   - pip
   - pre-commit
