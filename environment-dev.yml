--- conflicted
+++ resolved
@@ -10,12 +10,9 @@
   - networkx>=2.5
   - openmm>=7.5
   - parmed
-<<<<<<< HEAD
   - ele
-=======
   - openff-toolkit
   - gmso
->>>>>>> 26791e10
   - pip
   - pre-commit
   - pytest
